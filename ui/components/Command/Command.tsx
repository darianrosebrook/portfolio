--- conflicted
+++ resolved
@@ -34,14 +34,10 @@
 
 // Root Command Component
 export interface CommandProps
-<<<<<<< HEAD
-  extends Omit<React.HTMLAttributes<HTMLDivElement>, 'defaultValue' | 'children'>,
-=======
   extends Omit<
       React.HTMLAttributes<HTMLDivElement>,
       'defaultValue' | 'children'
     >,
->>>>>>> 0304f2cc
     CommandProviderProps {}
 
 const CommandRoot: React.FC<CommandProps> = ({
