--- conflicted
+++ resolved
@@ -30,14 +30,10 @@
 
 // Root Accordion Component
 export interface AccordionProps
-<<<<<<< HEAD
-  extends Omit<React.HTMLAttributes<HTMLDivElement>, 'defaultValue' | 'children'>,
-=======
   extends Omit<
       React.HTMLAttributes<HTMLDivElement>,
       'defaultValue' | 'children'
     >,
->>>>>>> 31297fa8
     AccordionProviderProps {}
 
 const AccordionRoot: React.FC<AccordionProps> = ({
