--- conflicted
+++ resolved
@@ -30,14 +30,10 @@
 
 // Root Accordion Component
 export interface AccordionProps
-<<<<<<< HEAD
-  extends Omit<React.HTMLAttributes<HTMLDivElement>, 'defaultValue' | 'children'>,
-=======
   extends Omit<
       React.HTMLAttributes<HTMLDivElement>,
       'defaultValue' | 'children'
     >,
->>>>>>> 0304f2cc
     AccordionProviderProps {}
 
 const AccordionRoot: React.FC<AccordionProps> = ({
