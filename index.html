---
layout: default
title: Brand Identity Designer | Darian Rosebrook
description: Darian Rosebrook is a Brand Identity Designer from the Seattle area. He specializing in crafting the brand experience from physical to digital products as well as the logo and identity design.
index_image: /assets/img/index.jpg
sitemap:
  lastmod: 2016-11-25
  priority: 0.7
  changefreq: 'weekly'
  exclude: 'no'
---
<header id="hero" class="container">
  <article class="row">
    <div class="module">
      <img src="{{site.baseurl}}/assets/img/darian.png" alt="">
    </div>
    <div class="module">
        <h4 class="position">BRAND IDENTITY DESIGNER</h4>
        <h1 class="name">Hi, I'm Darian Rosebrook.</h1>
        <p>I run <a href="https://somagnetic.com" target="_blank">So Magnetic</a>, an agile design agency which help businesses by <strong>using design strategy to build a brand's identity design</strong> focused on helping them <strong>increase customer engagement and revenue.</strong></p>
        <p>I also run the community group for <a href="https://compassofdesign.com" target="_blank">Compass of Design</a>, an online design community focused on equipping people with skills needed to become better professional designers. </p>
        <h6>Looking to get in contact?</h6>
        <button data-href="#contact" class="scrollBtn button">Contact Me</button>
    </div>
  </article>
</header>
<section class="container">
  <article class="row">
    <h2>What I've been up to now</h2>
    <div class="grid">
    <div class="grid-item">
      <p><small>12 Nov 2017 - Present</small></p>
      <hr>
      <h4>Building the Compass of Design Community app</h4>
<<<<<<< HEAD
      <p class="truncate">This project has been a huge step in what I'm able to achieve as the sole person on a project. This product utilizes my knowledge in UX Design, UI Design, and Back End Development</p>
=======
      <p>This project has been a huge step in what I'm able to achieve as the sole person on a project. This product utilizes my knowledge in UX Design, UI Design, and Back End Development by wrapping all of those together into one product. The Compass of Design Membership Site. This platform is going to be a powerhouse in helping designers get actionable feedback on questions they have and designs they've done. So far, there hasn't been a site that effectively does this without it becoming a popularity contest. Our goal here is to change the way we do design feedback!</p>
>>>>>>> 85f39c7d
    </div>
    {% for post in site.categories.updates limit:6%}
      {% capture update %}{% cycle '1', '2', '3', '4'  %}{% endcapture %}
      {% if update == '1' %}{% endif %}
          <div class="grid-item">
            <p><small>{{post.date | date_to_string }}</small></p>
            <hr>
            <h4>{{post.title}}</h4>
            <div class="truncate">{{post.content}}</div>
          </div>
        {% if update == '4' or forloop.last %}{% endif %}
      {% endfor %}
      <div class="grid-item see-all">
        <!-- <h4><a href="{{site.baseurl}}/now">See all the latest posts <i class="fa fa-arrow-right"><span>Click to continue</span></i></a></h4> -->
      </div>
    </div>
  </article>
</section>
<section class="container">
  <article class="row">
    <h2>Where I've been</h2>
    <div class="module work">
      <p><small>Jan 2017 &mdash; Present</small></p>
      <hr>
      <h5>Senior UX Designer</h5>
      <h3>Compass of Design</h3>
      <p>My role with Compass of Design is maintaining the total user experience of our web application and maintaining the brand experience from a design perspective. The project also requires my skills in writing detailed design standards guides for designers as well as personally mentoring and teaching other designers within our online community.</p>
    </div>
    <div class="module work">
      <p><small>Sept 2015 &mdash; Present</small></p>
      <hr>
      <h5>Brand Identity Designer</h5>
      <h3>So Magnetic</h3>
      <p>Since January of 2017, I've been running my design studio and consultancy full time as a Brand Identity Designer. For older clients and projects, I'm still managing UX design for a few, but our focus for this year is to expand our portfolio to the full branding experience design of a company. This utilizes my history as a UX and UI Designer to map the same principles to branding design and logo design. My role here is to develop strategy and business goals with the client and effectively design a solution that impacts the business and helps them achieve the goals we set. </p>
    </div>
  </article>
  <article class="row">
  <div class="module work">
    <p><small>May 2016 &mdash; Oct 2017</small></p>
    <hr>
    <h5>Lead UI Designer</h5>
    <h3>KeySpark</h3>
    <p>As a remote employee for KeySpark, I was the lead of the design department for the brand, web design, and app designs that the company would build. I provided full design mockups to help the UX flow and the Brand Experience come together as they would be built.</p>
  </div>
</article>
</section>
{% include dribbble.html %}
<|MERGE_RESOLUTION|>--- conflicted
+++ resolved
@@ -1,86 +1,82 @@
----
-layout: default
-title: Brand Identity Designer | Darian Rosebrook
-description: Darian Rosebrook is a Brand Identity Designer from the Seattle area. He specializing in crafting the brand experience from physical to digital products as well as the logo and identity design.
-index_image: /assets/img/index.jpg
-sitemap:
-  lastmod: 2016-11-25
-  priority: 0.7
-  changefreq: 'weekly'
-  exclude: 'no'
----
-<header id="hero" class="container">
-  <article class="row">
-    <div class="module">
-      <img src="{{site.baseurl}}/assets/img/darian.png" alt="">
-    </div>
-    <div class="module">
-        <h4 class="position">BRAND IDENTITY DESIGNER</h4>
-        <h1 class="name">Hi, I'm Darian Rosebrook.</h1>
-        <p>I run <a href="https://somagnetic.com" target="_blank">So Magnetic</a>, an agile design agency which help businesses by <strong>using design strategy to build a brand's identity design</strong> focused on helping them <strong>increase customer engagement and revenue.</strong></p>
-        <p>I also run the community group for <a href="https://compassofdesign.com" target="_blank">Compass of Design</a>, an online design community focused on equipping people with skills needed to become better professional designers. </p>
-        <h6>Looking to get in contact?</h6>
-        <button data-href="#contact" class="scrollBtn button">Contact Me</button>
-    </div>
-  </article>
-</header>
-<section class="container">
-  <article class="row">
-    <h2>What I've been up to now</h2>
-    <div class="grid">
-    <div class="grid-item">
-      <p><small>12 Nov 2017 - Present</small></p>
-      <hr>
-      <h4>Building the Compass of Design Community app</h4>
-<<<<<<< HEAD
-      <p class="truncate">This project has been a huge step in what I'm able to achieve as the sole person on a project. This product utilizes my knowledge in UX Design, UI Design, and Back End Development</p>
-=======
-      <p>This project has been a huge step in what I'm able to achieve as the sole person on a project. This product utilizes my knowledge in UX Design, UI Design, and Back End Development by wrapping all of those together into one product. The Compass of Design Membership Site. This platform is going to be a powerhouse in helping designers get actionable feedback on questions they have and designs they've done. So far, there hasn't been a site that effectively does this without it becoming a popularity contest. Our goal here is to change the way we do design feedback!</p>
->>>>>>> 85f39c7d
-    </div>
-    {% for post in site.categories.updates limit:6%}
-      {% capture update %}{% cycle '1', '2', '3', '4'  %}{% endcapture %}
-      {% if update == '1' %}{% endif %}
-          <div class="grid-item">
-            <p><small>{{post.date | date_to_string }}</small></p>
-            <hr>
-            <h4>{{post.title}}</h4>
-            <div class="truncate">{{post.content}}</div>
-          </div>
-        {% if update == '4' or forloop.last %}{% endif %}
-      {% endfor %}
-      <div class="grid-item see-all">
-        <!-- <h4><a href="{{site.baseurl}}/now">See all the latest posts <i class="fa fa-arrow-right"><span>Click to continue</span></i></a></h4> -->
-      </div>
-    </div>
-  </article>
-</section>
-<section class="container">
-  <article class="row">
-    <h2>Where I've been</h2>
-    <div class="module work">
-      <p><small>Jan 2017 &mdash; Present</small></p>
-      <hr>
-      <h5>Senior UX Designer</h5>
-      <h3>Compass of Design</h3>
-      <p>My role with Compass of Design is maintaining the total user experience of our web application and maintaining the brand experience from a design perspective. The project also requires my skills in writing detailed design standards guides for designers as well as personally mentoring and teaching other designers within our online community.</p>
-    </div>
-    <div class="module work">
-      <p><small>Sept 2015 &mdash; Present</small></p>
-      <hr>
-      <h5>Brand Identity Designer</h5>
-      <h3>So Magnetic</h3>
-      <p>Since January of 2017, I've been running my design studio and consultancy full time as a Brand Identity Designer. For older clients and projects, I'm still managing UX design for a few, but our focus for this year is to expand our portfolio to the full branding experience design of a company. This utilizes my history as a UX and UI Designer to map the same principles to branding design and logo design. My role here is to develop strategy and business goals with the client and effectively design a solution that impacts the business and helps them achieve the goals we set. </p>
-    </div>
-  </article>
-  <article class="row">
-  <div class="module work">
-    <p><small>May 2016 &mdash; Oct 2017</small></p>
-    <hr>
-    <h5>Lead UI Designer</h5>
-    <h3>KeySpark</h3>
-    <p>As a remote employee for KeySpark, I was the lead of the design department for the brand, web design, and app designs that the company would build. I provided full design mockups to help the UX flow and the Brand Experience come together as they would be built.</p>
-  </div>
-</article>
-</section>
-{% include dribbble.html %}
+---
+layout: default
+title: Brand Identity Designer | Darian Rosebrook
+description: Darian Rosebrook is a Brand Identity Designer from the Seattle area. He specializing in crafting the brand experience from physical to digital products as well as the logo and identity design.
+index_image: /assets/img/index.jpg
+sitemap:
+  lastmod: 2016-11-25
+  priority: 0.7
+  changefreq: 'weekly'
+  exclude: 'no'
+---
+<header id="hero" class="container">
+  <article class="row">
+    <div class="module">
+      <img src="{{site.baseurl}}/assets/img/darian.png" alt="">
+    </div>
+    <div class="module">
+        <h4 class="position">BRAND IDENTITY DESIGNER</h4>
+        <h1 class="name">Hi, I'm Darian Rosebrook.</h1>
+        <p>I run <a href="https://somagnetic.com" target="_blank">So Magnetic</a>, an agile design agency which help businesses by <strong>using design strategy to build a brand's identity design</strong> focused on helping them <strong>increase customer engagement and revenue.</strong></p>
+        <p>I also run the community group for <a href="https://compassofdesign.com" target="_blank">Compass of Design</a>, an online design community focused on equipping people with skills needed to become better professional designers. </p>
+        <h6>Looking to get in contact?</h6>
+        <button data-href="#contact" class="scrollBtn button">Contact Me</button>
+    </div>
+  </article>
+</header>
+<section class="container">
+  <article class="row">
+    <h2>What I've been up to now</h2>
+    <div class="grid">
+    <div class="grid-item">
+      <p><small>12 Nov 2017 - Present</small></p>
+      <hr>
+      <h4>Building the Compass of Design Community app</h4>
+      <p class="truncate">This project has been a huge step in what I'm able to achieve as the sole person on a project. This product utilizes my knowledge in UX Design, UI Design, and Back End Development by wrapping all of those together into one product. The Compass of Design Membership Site. This platform is going to be a powerhouse in helping designers get actionable feedback on questions they have and designs they've done. So far, there hasn't been a site that effectively does this without it becoming a popularity contest. Our goal here is to change the way we do design feedback!</p>
+    </div>
+    {% for post in site.categories.updates limit:6%}
+      {% capture update %}{% cycle '1', '2', '3', '4'  %}{% endcapture %}
+      {% if update == '1' %}{% endif %}
+          <div class="grid-item">
+            <p><small>{{post.date | date_to_string }}</small></p>
+            <hr>
+            <h4>{{post.title}}</h4>
+            <div class="truncate">{{post.content}}</div>
+          </div>
+        {% if update == '4' or forloop.last %}{% endif %}
+      {% endfor %}
+      <div class="grid-item see-all">
+        <!-- <h4><a href="{{site.baseurl}}/now">See all the latest posts <i class="fa fa-arrow-right"><span>Click to continue</span></i></a></h4> -->
+      </div>
+    </div>
+  </article>
+</section>
+<section class="container">
+  <article class="row">
+    <h2>Where I've been</h2>
+    <div class="module work">
+      <p><small>Jan 2017 &mdash; Present</small></p>
+      <hr>
+      <h5>Senior UX Designer</h5>
+      <h3>Compass of Design</h3>
+      <p>My role with Compass of Design is maintaining the total user experience of our web application and maintaining the brand experience from a design perspective. The project also requires my skills in writing detailed design standards guides for designers as well as personally mentoring and teaching other designers within our online community.</p>
+    </div>
+    <div class="module work">
+      <p><small>Sept 2015 &mdash; Present</small></p>
+      <hr>
+      <h5>Brand Identity Designer</h5>
+      <h3>So Magnetic</h3>
+      <p>Since January of 2017, I've been running my design studio and consultancy full time as a Brand Identity Designer. For older clients and projects, I'm still managing UX design for a few, but our focus for this year is to expand our portfolio to the full branding experience design of a company. This utilizes my history as a UX and UI Designer to map the same principles to branding design and logo design. My role here is to develop strategy and business goals with the client and effectively design a solution that impacts the business and helps them achieve the goals we set. </p>
+    </div>
+  </article>
+  <article class="row">
+  <div class="module work">
+    <p><small>May 2016 &mdash; Oct 2017</small></p>
+    <hr>
+    <h5>Lead UI Designer</h5>
+    <h3>KeySpark</h3>
+    <p>As a remote employee for KeySpark, I was the lead of the design department for the brand, web design, and app designs that the company would build. I provided full design mockups to help the UX flow and the Brand Experience come together as they would be built.</p>
+  </div>
+</article>
+</section>
+{% include dribbble.html %}