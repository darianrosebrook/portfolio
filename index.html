
<!DOCTYPE html>
<html lang="en">
<!-- __                                        __
|    /\ \                                      /\ \                             |
|    \ \ \____    ___     ___   __  __     __  \ \ \___                         |
|    \ \ '__`\  / __`\  / __`\/\ \/\ \  /'__`\ \ \  _ `\     _,     _,     ,    |
|     \ \ \L\ \/\ \L\ \/\ \L\ \ \ \_\ \/\ \L\.\_\ \ \ \ \   '_)    ' )    /|    |
|      \ \_,__/\ \____/\ \____/\/`____ \ \__/.\_\\ \_\ \_\  ._)  * ,/_. * .|.   |
|     __\/___/  \/___/  \/___/  `/___/> \/__/\/_/ \/_/\/_/             __       |
|    /\_ \         /\ \__/\ \       /\___/      __                    /\ \      |
|    \//\ \      __\ \ ,_\ \/      _\/__/      /\_\     __      ___ __\ \ \     |
|     \ \ \   /'__`\ \ \/\/      /',__\       \/\ \  /'__`\  /' __` __`\ \_\    |
|      \_\ \_/\  __/\ \ \_      /\__, `\       \ \ \/\ \L\.\_/\ \/\ \/\ \/_/_   |
|      /\____\ \____\\ \__\     \/\____/       _\ \ \ \__/.\_\ \_\ \_\ \_\/\_\  |
|      \/____/\/____/ \/__/      \/___/       /\ \_\ \/__/\/_/\/_/\/_/\/_/\/_/  |
|                                             \ \____/                          |
|                                              \/___/-->
<!-- HTML and CSS Author: Darian Rosebrook, hello@darianrosebrook.com -->
    <head>

        <meta charset="utf-8">
        <meta http-equiv="X-UA-Compatible" content="IE=edge">
        <meta name="viewport" content="width=device-width, initial-scale=1">
        <title>Darian Rosebrook | Full Process Designer</title>
        <meta name="description" content="Darian Rosebrook is a Web and Graphic Designer based out of the PNW. He focuses on helping small companies and individuals define their branding through Web, Graphic and UX Design.">
        <meta name="keywords" content="Darian Rosebrook, Darian, Rosebrook, Design Portfolio, UX Designer, Web Designer, PNW, UI Designer, Branding, Personal Brand, Web Design, Ui Design, UX Design, Seattle, Bellingham, Bellevue">
        <meta name="robots" content="index, follow">
        <link rel="stylesheet" href="http://getbootstrap.com/dist/css/bootstrap.css"type="text/css">
        <link rel="stylesheet" href="css/master.css" media="screen" type="text/css">
        <link rel="stylesheet" href="https://maxcdn.bootstrapcdn.com/font-awesome/4.4.0/css/font-awesome.min.css"type="text/css">
        <script>
          (function(i,s,o,g,r,a,m){i['GoogleAnalyticsObject']=r;i[r]=i[r]||function(){
          (i[r].q=i[r].q||[]).push(arguments)},i[r].l=1*new Date();a=s.createElement(o),
           m=s.getElementsByTagName(o)[0];a.async=1;a.src=g;m.parentNode.insertBefore(a,m)
          })(window,document,'script','//www.google-analytics.com/analytics.js','ga');

          ga('create', 'UA-74665762-1', 'auto');
          ga('send', 'pageview');

        </script>
    </head>
    <body>
      <!-- Please keep your arms and legs inside the vehicle at all times -->
<!-- Nav toggler, Set's the checkbox to be used on label click -->
    <input type="checkbox" id="nav-toggler" name value >
    <div class="page-wrap">
    <label for="nav-toggler" class="toggle">☰</label>
  <div class="main-content">

<!-- Start Main Content -->
<!-- First Header -->
    <header id="home">
        <h1>Darian Rosebrook</h1>
        <h2>Personal Web and Graphic Designer</h2>
        <p class="quote"><q cite="http://www.webdesignerdepot.com/2015/01/101-inspirational-quotes-for-designers/">It's not about ideas, it's about making ideas happen</q></p>
        <p class="quote">&mdash; Scott Belsky</p>

        <p><a href="http://twitter.com/d_evyn"><i class="fa fa-twitter"></i></a>
           <a href="http://linkedin.com/in/darianrosebrook"><i class="fa fa-linkedin"></i></a>
        </p>
    </header>

<!-- Start supporting content for 1st header -->
    <section class="container-fluid ">
      <div class="row">
      <article class="col-xs-12 col-md-6">
        <h2>The Who</h2>
<<<<<<< HEAD
        <p><img src="assets/darian.jpg" alt="A picture of Darian Rosebrook who is a Web and Graphic Designer based out of the PNW. He focuses on helping small companies and individuals define their branding through Graphic and UX Design." /></p>
=======
        <p><img src="darian.jpg" alt="A picture of Darian Rosebrook who is a Web and Graphic Designer based out of the PNW. He focuses on helping small companies and individuals define their branding through Graphic and UX Design." /></p>
>>>>>>> 543ad218
        <p>My name is Darian Rosebrook and I am a <i>full process designer</i>. I help individuals and small businesses define their brand through <i>Graphic</i> and <i>User Experience</i> design. I want to help you achieve your goals through a process of discovery, exploration, design, and review. Let's explore how to build up your brand together!<p>
        <p>I have spent a considerable amount of time refining my skills as a desinger because I have a passion for making things. Apart from finding me arms deep in art supplies, I also work in customer service where I experience the best practices when dealing with difficult situations. Combining these two areas of work is an art that comes with a lot of patience.</p>
      </article>
      <article class="col-xs-12 col-md-6">
        <h2>The What</h2>
        <p>
<<<<<<< HEAD
          <img src="assets/signinpage.jpg" alt="screenshot of Web design for travel site idea" />
=======
          <img src="signinpage.jpg" alt="screenshot of Web design for travel site idea" />
>>>>>>> 543ad218
        </p>
        <p>As time goes on, there will always be a new and upcoming technology. That is the nature of the game. What doesn't change is the principles of design. Though time tested these principles may be I choose to utilize the education that's available to keep up to date. Occasionally, I write articles defining my experiences on <a href="https://medium.com/@d_evyn">Medium</a> and you can find my explorations in the up and coming on <a href="http://twitter.com/d_evyn">Twitter</a> and <a href="http://codepen.io/darianrosebrook">Codepen</a>!</p>
        <p>When I am not with a client or doing other work, you can find me playing with my lovely lady and my son, traversing across the PNW. We take our time to support local businesses and invest our time in strengthening our connections with others. I hope to take some time to get to know you as well! Even if it's just to say hello, go ahead and drop me a message. </p>
      </article>
    </div>
    </section>
<!-- /first header -->

<!-- Start 2nd Header -->
     <header class="header2" id="webdesign" >
        <h1>Web Design</h1>
        <h2>Process, Workflow, and Examples</h2>
        <p class="quote"><q cite="https://www.google.com/url?sa=t&rct=j&q=&esrc=s&source=web&cd=7&cad=rja&uact=8&ved=0CDEQFjAGahUKEwjXrbL8robJAhVD4mMKHQAdASM&url=http%3A%2F%2Fwww.goodreads.com%2Fquotes%2F32952-if-you-wish-to-make-an-apple-pie-from-scratch&usg=AFQjCNFgX9mRJN02Q2b0IyQUnmS-40rtgw&sig2=0tQQxbriG87IFsFyyqZ9Lw">To make an apple pie from scratch, you must first create the universe</q></p>
        <p class="quote">&mdash; Carl Sagan</p>
    </header>

<!-- Start supporting content for 2nd header -->
    <section class="container ">
      <h2>Web Design Process</h2>
      <h4>Defining how we'll achieve the project goals through design.</h4>
      <div class="row">
      <article class="col-xs-12 col-sm-6 col-md-3">
        <h3>Project Goals</h3>
<<<<<<< HEAD
        <p><img src="assets/user_persona.png" alt="A showing of the outlined goals and user persona." /></p>
      </article>
      <article class="col-xs-12 col-sm-6 col-md-3">
        <h3>Userflow</h3>
        <p><img src="assets/userflow.png" alt="The look and flow of the userflow part." /></p>
        </article>
      <article class="col-xs-12 col-sm-6 col-md-3">
        <h3>Wireframing</h3>
        <p><img src="assets/style.png" alt=" View of styles and wireframes" /></p>
       </article>
      <article class="col-xs-12 col-sm-6 col-md-3">
        <h3>Code</h3>
        <p><img src="assets/booyah.png" alt=" View of css code for production" /></p>
=======
        <p><img src="user_persona.png" alt="A showing of the outlined goals and user persona." /></p>
      </article>
      <article class="col-xs-12 col-sm-6 col-md-3">
        <h3>Userflow</h3>
        <p><img src="userflow.png" alt="The look and flow of the userflow part." /></p>
        </article>
      <article class="col-xs-12 col-sm-6 col-md-3">
        <h3>Wireframing</h3>
        <p><img src="style.png" alt=" View of styles and wireframes" /></p>
       </article>
      <article class="col-xs-12 col-sm-6 col-md-3">
        <h3>Code</h3>
        <p><img src="booyah.png" alt=" View of css code for production" /></p>
>>>>>>> 543ad218
      </article>
    </div>

    <div class="row">
      <article class="col-xs-12 col-sm-6">
        <p>In the workflow of this design process, we'll explore the steps and goals of your project to understand the who and what we are designing for. By completing these steps we can outline the type of webpages we will need, the depth of the audience we'll be creating for, and the overall message we want to convey. We'll create actionable steps together to dive further into the process.</p>
      </article>

      <article class="col-xs-12 col-sm-6">
        <p>Together we'll create a map that shows how we are going to frame the content of the page. We will have working drafts to make sure that we don't leave stones unturned. Since this is a feedback-heavy step in the process, communication will be the key to this successful project.</p>

        <p>Once we can agree on the overall direction, we then go into developing the website. Here is where all of the work will come together to breath life into your brand. I'll use Front End Developer code to process our previous briefs and the agreed direction into a working, living website. Together we can achieve those goals.</p>
      </article>
    </div>

    <h2>Web Design Work</h2>
      <h4>Some of the things I have done with Web Design.</h4>
   <div class="row">
      <article class="col-xs-12 col-md-3">
        <h3><a href="#" target="_blank">Portfolio</a></h3>
<<<<<<< HEAD
        <p><a href="#" target="_blank"><img src="assets/portfolio.gif" alt="A showing of the outlined goals and user persona." /></a><p>
=======
        <p><a href="#" target="_blank"><img src="portfolio.gif" alt="A showing of the outlined goals and user persona." /></a><p>
>>>>>>> 543ad218
        <p>I would have to say, when you make something for yourself, you have even higher expectations for everything that you do. This was true while making my portfolio. You can follow <a href="#">this link</a> to view the article I wrote on the process or <a href="view-source:http://darianrosebrook.com" target="_blank">view the source</a>.</p>
      </article>

      <article class="col-xs-12 col-md-3">
        <h3><a href="http://codepen.io/DarianRosebrook" target="_blank">Code Pen</a></h3>
<<<<<<< HEAD
        <p><a href="http://codepen.io/DarianRosebrook" target="_blank"><img src="assets/codepen.gif" alt="Codepen Logo"  /></a></p>
=======
        <p><a href="http://codepen.io/DarianRosebrook" target="_blank"><img src="codepen.gif" alt="Codepen Logo"  /></a></p>
>>>>>>> 543ad218
        <p>Here is where play with ideas before I launch them. Though it is nice, I usually take care to not use it as a crutch. For reference, <a href="http://codepen.io/darianrosebrook" target="_blank">my posts</a> show what I can do with Front End Development. Take a look at the whole collection of front end coded projects and user interface items. </p>
        </article>
      <article class="col-xs-12 col-md-3">
        <h3><a href="http://codepen.io/search/pens?q=darianuxelement" target="_blank">UX Elements</a></h3>
<<<<<<< HEAD
        <p><a href="http://codepen.io/search/pens?q=darianuxelement" target="_blank"><img src="assets/ux.jpg" /></a></p>
=======
        <p><a href="http://codepen.io/search/pens?q=darianuxelement" target="_blank"><img src="ux.jpg" /></a></p>
>>>>>>> 543ad218
        <p>This is a collection of the various UX | UI elements that I have created for previous client projects. I use this as a reference for some of the minor elements that make a good design a great design.</p>
       </article>

      <article class="col-xs-12 col-md-3">
    <h3><a href="http://codepen.io/search/pens?q=darianhtmlemails" target="_blank">Front End Projects</a></h3>
    <p>
<<<<<<< HEAD
      <a href="http://codepen.io/search/pens?q=darianhtmlprojects" target="_blank"><img src="assets/front-end.jpg" alt="Screenshot of email campaign" /></a>
=======
      <a href="http://codepen.io/search/pens?q=darianhtmlprojects" target="_blank"><img src="front-end.jpg" alt="Screenshot of email campaign" /></a>
>>>>>>> 543ad218
    </p>
    <p>I had a lot of fun in creating newsletter layouts in the past. With that and other projects, I have a few ways to improve the UX and UI in these designs. There are quite a few projects here to see both sides of what goes on behind the webpage.

    </p>
  </article>

    </div>
    <h2><a href="#contact"><button class="btn btn-primary">Hire Me <i class="fa fa-paper-plane"></i></button></a></h2>
    </section>
<!-- End header 2 section -->

<!-- Start header 3 -->
  <header class="header3" id="graphicdesign">
        <h1>Graphic Design</h1>
        <h2>Branding Projects &amp; Design Resources</h2>
        <p class="quote"><q cite="http://www.champkiddesignblog.com/blog/2014/11/29/20-insightful-quotes-about-digital-design">Digital design is like painting, except the paint never dries.</q></p>
        <p class="quote">&mdash; Neville Brody</p>
    </header>

<!-- Start supporting content for header 3 -->
    <section class="container ">
      <div class="row">
      <div class="col-xs-12 col-md-8">
      <h2>Graphic Design skills</h2>
          <article class="col-xs-12 col-md-6">
              <h3>Grid Based Layouts</h3>
              <h3>Color Theory</h3>
              <h3>Concept Development</h3>
          </article>
          <article class="col-xs-12 col-md-6">
              <h3>Iconography</h3>
              <h3>Typography</h3>
              <h3>Digital Image Manipulation</h3>
          </article>
      </div>
      <div class="col-xs-12 col-md-4">
      <h2>Tools</h2>
          <article class="col-xs-12 col-md-12">
              <h3>Adobe Illustrator</h3>
              <h3>Adobe Photoshop</h3>
              <h3>Inkscape</h3>
              <h3>Gimp</h3>
          </article>
        </div>
      </div>



      <h2>Graphic Design Examples</h2>
      <h4>Where you can find some of my work.</h4>

      <div class="row">
      <article class="col-xs-12 col-sm-6 col-md-3">
        <h3><a href="http://ganymedepost.tumblr.com/search/dariandailyui" target="_blank">Daily UI</a></h3>
<<<<<<< HEAD
        <p><a href="http://ganymedepost.tumblr.com/search/dariandailyui" target="_blank"><img src="assets/travelight.jpg" alt="View of the first dailyUI challenge." /></a></p>
=======
        <p><a href="http://ganymedepost.tumblr.com/search/dariandailyui" target="_blank"><img src="travelight.jpg" alt="View of the first dailyUI challenge." /></a></p>
>>>>>>> 543ad218
        <p>I took part in a 100 day challenge to create and share 100 UX | UI pieces. The briefs are short and succinct allowing for creative direction, but allowing you to focus on what I specialize in. These are from the earliest part of my career.</p>
      </article>
      <article class="col-xs-12 col-sm-6 col-md-3">
        <h3><a href="http://briefbox.me/profile/d_evyn/" target="_blank">Brief Box</a></h3>
        <p><a href="http://briefbox.me/profile/d_evyn/" target="_blank">
<<<<<<< HEAD
          <img src="assets/briefboxlogo2" alt="Briefbox logo" /></a>
=======
          <img src="briefboxlogo2" alt="Briefbox logo" /></a>
>>>>>>> 543ad218
        </p>
        <p>Needing more in-depth work. I started using BriefBox to continue working on design skills if there were no projects to work on at the moment.</p>
      </article>
      <article class="col-xs-12 col-sm-6 col-md-3">
        <h3><a href="http://ganymedepost.tumblr.com/search/darianlogobranding" target="_blank">Branding</a></h3>
<<<<<<< HEAD
        <p><a href="http://ganymedepost.tumblr.com/search/darianlogobranding" target="_blank"><img  src="assets/avenue.gif" alt="A look at a logo brand for an editorial" /></a></p>
=======
        <p><a href="http://ganymedepost.tumblr.com/search/darianlogobranding" target="_blank"><img  src="avenue.gif" alt="A look at a logo brand for an editorial" /></a></p>
>>>>>>> 543ad218
        <p>Here is a collection of some of the branding work I have done. I used a lot of these in the Daily UI pieces along with some client work to bring a life to the brand..</p>

      </article>
      <article class="col-xs-12 col-sm-6 col-md-3">
    <h3><a href="http://ganymedepost.tumblr.com/search/dariandesignicons" target="_blank">Freebies</a></h3>
    <p>
      <a href="http://ganymedepost.tumblr.com/search/dariandesignicons" target="_blank">
<<<<<<< HEAD
      <img src="assets/freebies.gif" alt="Screenshot of some freebies" />
=======
      <img src="freebies.gif" alt="Screenshot of some freebies" />
>>>>>>> 543ad218
      </a>
    </p>
    <p>I have a few free resources for download, to fuel that designer in you. They're free of charge, just don't sell them off as your own.</p>
  </article>

    </div>
    <h2><a href="#contact"><button class="btn btn-primary">Get in Touch <i class="fa fa-paper-plane"></i></button></a></h2>

  </section>


  <section class=container>

      <div class="row">

      <h2 id="about">About Myself</h2>

      <article class="col-xs-12- col-sm-6 col-md-6">
          <p><img src="https://36.media.tumblr.com/ac28738f8ab075042aa116888043db43/tumblr_o0mznhkNPo1ujvdipo4_r2_1280.jpg"></p>
      </article>

      <article class="col-xs-12- col-sm-6 col-md-6">
             <p>
             I have a love for artistic work. I feel that unless I'm spending time with my family, I need to be making things. The feeling of getting something done helps me be motivated for the next project. In spirit, designing things is the happy medium between art and function, allowing myself to solve problems by design that otherwise couldn't be resolved. I allow time and care when going over those obstacles and try to make it fun for everyone involved along the way.
             </p>
             <p>
             I want to thank you for taking the time to check out my work. Let's talk about how we can leverage my skillset to help you achieve your goals. I am always looking to meet new clients and for feedback on how I can improve this experience for the next person. If you would like to chat over anything at all you can always shoot me a message.
             </p>

         </article>

      </div>

  </section>

  <section class="container" id="contact">

      <div class="row">
        <h2>Let's get in contact!</h2>
        <h4>I'll get back to you in a timely manner. We can always connect on Twitter or Linkedin as well.</h4>
        <article class="col-xs-12 col-md-12 text-center">
          <form action="//formspree.io/darian@darianrosebrook.com"
          method="POST">
            <input type="text" name="name" placeholder="Your Name..." class="enter text-center" required>
            <input type="email" name="_replyto" placeholder="Your Email..." class="enter text-center" required>
            <textarea name="message" placeholder="Your Message..." class="enter text-center" required></textarea>
            <input type="text" name="_gotcha" style="display:none" />
            <div>
            <input type="submit" class="btn btn-primary" value="Submit!"></div>
            </form>
            <h3>Or you can find me here:</h3>
            <h3><a href="http://twitter.com/d_evyn" target="_blank"><i class="fa fa-twitter-square"></i></a> |  <a href="http://linkedin.com/in/darianrosebrook" target="_blank"><i class="fa fa-linkedin-square"></i></a></h3>

            <h2>Thank You! We'll be in touch.</h2>
          </form>
         </article>
        </div>
  </section>
<!-- End of Section 3 -->

  </div>


<!-- This is the corresponding nav to the nav toggler above.-->
    <div class="hidden-nav">
        <ul>
          <li><a href="#home"><img src="https://56.media.tumblr.com/93baeee0cfc72abc3f68460cc51d045f/tumblr_o0jbv1dYsU1ujvdipo8_r1_400.png" alt="" class="" /></a></li>
          <li id="greeting"><script>
    var today = new Date();
    var hourNow = today.getHours();
    var greeting;
    if (hourNow > 17) {
      greeting = 'Good Evening!';
    } else if (hourNow > 11 ) {
        greeting = "Good Afternoon!";
    } else if (hourNow > 0) {
        greeting = 'Good Morning!';
    } else {
        greeting = 'Welcome!';
    }
    document.write(greeting);
</script></li>
          <li><a href="#home">Home</a></li>
          <li><a href="#webdesign">Web Design</a></li>
          <li><a href="#graphicdesign">Graphic Design</a></li>
          <li><a href="#about">About</a></li>
          <li><a href="http://ganymedepost.tumblr.com" target="_blank">Articles</a></li>
         <li><a href="https://drive.google.com/file/d/0B6JwGHRMHsnTdGFUOGFLdEFZOGM/view?usp=sharing">Resum&eacute;</a></li>
          <li><a href="http://twitter.com/d_evyn" target="_blank"><i class="fa fa-twitter"></i></a> |
           <a href="http://linkedin.com/in/darianrosebrook" target="_blank"><i class="fa fa-linkedin"></i></a></li>
         <li><a  href="#contact" role="button email"><button class="btn btn-primary" role="button">Contact <i class="fa fa-paper-plane"></i></button></a></li>
          </ul>
    </div>
    <footer>
      <h3><small>Some Rights Reserved &amp; &copy; of Darian Rosebrook, 2016;</small></h3>
    </footer>

  </div>

     <!-- jQuery (necessary for Bootstrap's JavaScript plugins) -->
 <script src="https://ajax.googleapis.com/ajax/libs/jquery/1.11.3/jquery.min.js"></script>
         <script>!window.jQuery && document.write(unescape('%3Cscript src="http://static.tumblr.com/vr9xgox/sBgmmjhyw/jquery-1.9.1.min.js"%3E%3C/script%3E'));</script>

<!-- /my code -->


    </body>
    </html>
<|MERGE_RESOLUTION|>--- conflicted
+++ resolved
@@ -1,390 +1,334 @@
-
-<!DOCTYPE html>
-<html lang="en">
-<!-- __                                        __
-|    /\ \                                      /\ \                             |
-|    \ \ \____    ___     ___   __  __     __  \ \ \___                         |
-|    \ \ '__`\  / __`\  / __`\/\ \/\ \  /'__`\ \ \  _ `\     _,     _,     ,    |
-|     \ \ \L\ \/\ \L\ \/\ \L\ \ \ \_\ \/\ \L\.\_\ \ \ \ \   '_)    ' )    /|    |
-|      \ \_,__/\ \____/\ \____/\/`____ \ \__/.\_\\ \_\ \_\  ._)  * ,/_. * .|.   |
-|     __\/___/  \/___/  \/___/  `/___/> \/__/\/_/ \/_/\/_/             __       |
-|    /\_ \         /\ \__/\ \       /\___/      __                    /\ \      |
-|    \//\ \      __\ \ ,_\ \/      _\/__/      /\_\     __      ___ __\ \ \     |
-|     \ \ \   /'__`\ \ \/\/      /',__\       \/\ \  /'__`\  /' __` __`\ \_\    |
-|      \_\ \_/\  __/\ \ \_      /\__, `\       \ \ \/\ \L\.\_/\ \/\ \/\ \/_/_   |
-|      /\____\ \____\\ \__\     \/\____/       _\ \ \ \__/.\_\ \_\ \_\ \_\/\_\  |
-|      \/____/\/____/ \/__/      \/___/       /\ \_\ \/__/\/_/\/_/\/_/\/_/\/_/  |
-|                                             \ \____/                          |
-|                                              \/___/-->
-<!-- HTML and CSS Author: Darian Rosebrook, hello@darianrosebrook.com -->
-    <head>
-
-        <meta charset="utf-8">
-        <meta http-equiv="X-UA-Compatible" content="IE=edge">
-        <meta name="viewport" content="width=device-width, initial-scale=1">
-        <title>Darian Rosebrook | Full Process Designer</title>
-        <meta name="description" content="Darian Rosebrook is a Web and Graphic Designer based out of the PNW. He focuses on helping small companies and individuals define their branding through Web, Graphic and UX Design.">
-        <meta name="keywords" content="Darian Rosebrook, Darian, Rosebrook, Design Portfolio, UX Designer, Web Designer, PNW, UI Designer, Branding, Personal Brand, Web Design, Ui Design, UX Design, Seattle, Bellingham, Bellevue">
-        <meta name="robots" content="index, follow">
-        <link rel="stylesheet" href="http://getbootstrap.com/dist/css/bootstrap.css"type="text/css">
-        <link rel="stylesheet" href="css/master.css" media="screen" type="text/css">
-        <link rel="stylesheet" href="https://maxcdn.bootstrapcdn.com/font-awesome/4.4.0/css/font-awesome.min.css"type="text/css">
-        <script>
-          (function(i,s,o,g,r,a,m){i['GoogleAnalyticsObject']=r;i[r]=i[r]||function(){
-          (i[r].q=i[r].q||[]).push(arguments)},i[r].l=1*new Date();a=s.createElement(o),
-           m=s.getElementsByTagName(o)[0];a.async=1;a.src=g;m.parentNode.insertBefore(a,m)
-          })(window,document,'script','//www.google-analytics.com/analytics.js','ga');
-
-          ga('create', 'UA-74665762-1', 'auto');
-          ga('send', 'pageview');
-
-        </script>
-    </head>
-    <body>
-      <!-- Please keep your arms and legs inside the vehicle at all times -->
-<!-- Nav toggler, Set's the checkbox to be used on label click -->
-    <input type="checkbox" id="nav-toggler" name value >
-    <div class="page-wrap">
-    <label for="nav-toggler" class="toggle">☰</label>
-  <div class="main-content">
-
-<!-- Start Main Content -->
-<!-- First Header -->
-    <header id="home">
-        <h1>Darian Rosebrook</h1>
-        <h2>Personal Web and Graphic Designer</h2>
-        <p class="quote"><q cite="http://www.webdesignerdepot.com/2015/01/101-inspirational-quotes-for-designers/">It's not about ideas, it's about making ideas happen</q></p>
-        <p class="quote">&mdash; Scott Belsky</p>
-
-        <p><a href="http://twitter.com/d_evyn"><i class="fa fa-twitter"></i></a>
-           <a href="http://linkedin.com/in/darianrosebrook"><i class="fa fa-linkedin"></i></a>
+
+<!DOCTYPE html>
+<html lang="en">
+<!-- __                                        __
+|    /\ \                                      /\ \                             |
+|    \ \ \____    ___     ___   __  __     __  \ \ \___                         |
+|    \ \ '__`\  / __`\  / __`\/\ \/\ \  /'__`\ \ \  _ `\     _,     _,     ,    |
+|     \ \ \L\ \/\ \L\ \/\ \L\ \ \ \_\ \/\ \L\.\_\ \ \ \ \   '_)    ' )    /|    |
+|      \ \_,__/\ \____/\ \____/\/`____ \ \__/.\_\\ \_\ \_\  ._)  * ,/_. * .|.   |
+|     __\/___/  \/___/  \/___/  `/___/> \/__/\/_/ \/_/\/_/             __       |
+|    /\_ \         /\ \__/\ \       /\___/      __                    /\ \      |
+|    \//\ \      __\ \ ,_\ \/      _\/__/      /\_\     __      ___ __\ \ \     |
+|     \ \ \   /'__`\ \ \/\/      /',__\       \/\ \  /'__`\  /' __` __`\ \_\    |
+|      \_\ \_/\  __/\ \ \_      /\__, `\       \ \ \/\ \L\.\_/\ \/\ \/\ \/_/_   |
+|      /\____\ \____\\ \__\     \/\____/       _\ \ \ \__/.\_\ \_\ \_\ \_\/\_\  |
+|      \/____/\/____/ \/__/      \/___/       /\ \_\ \/__/\/_/\/_/\/_/\/_/\/_/  |
+|                                             \ \____/                          |
+|                                              \/___/-->
+<!-- HTML and CSS Author: Darian Rosebrook, hello@darianrosebrook.com -->
+    <head>
+
+        <meta charset="utf-8">
+        <meta http-equiv="X-UA-Compatible" content="IE=edge">
+        <meta name="viewport" content="width=device-width, initial-scale=1">
+        <title>Darian Rosebrook | Full Process Designer</title>
+        <meta name="description" content="Darian Rosebrook is a Web and Graphic Designer based out of the PNW. He focuses on helping small companies and individuals define their branding through Web, Graphic and UX Design.">
+        <meta name="keywords" content="Darian Rosebrook, Darian, Rosebrook, Design Portfolio, UX Designer, Web Designer, PNW, UI Designer, Branding, Personal Brand, Web Design, Ui Design, UX Design, Seattle, Bellingham, Bellevue">
+        <meta name="robots" content="index, follow">
+        <link rel="stylesheet" href="http://getbootstrap.com/dist/css/bootstrap.css"type="text/css">
+        <link rel="stylesheet" href="css/master.css" media="screen" type="text/css">
+        <link rel="stylesheet" href="https://maxcdn.bootstrapcdn.com/font-awesome/4.4.0/css/font-awesome.min.css"type="text/css">
+        <script>
+          (function(i,s,o,g,r,a,m){i['GoogleAnalyticsObject']=r;i[r]=i[r]||function(){
+          (i[r].q=i[r].q||[]).push(arguments)},i[r].l=1*new Date();a=s.createElement(o),
+           m=s.getElementsByTagName(o)[0];a.async=1;a.src=g;m.parentNode.insertBefore(a,m)
+          })(window,document,'script','//www.google-analytics.com/analytics.js','ga');
+
+          ga('create', 'UA-74665762-1', 'auto');
+          ga('send', 'pageview');
+
+        </script>
+    </head>
+    <body>
+      <!-- Please keep your arms and legs inside the vehicle at all times -->
+<!-- Nav toggler, Set's the checkbox to be used on label click -->
+    <input type="checkbox" id="nav-toggler" name value >
+    <div class="page-wrap">
+    <label for="nav-toggler" class="toggle">☰</label>
+  <div class="main-content">
+
+<!-- Start Main Content -->
+<!-- First Header -->
+    <header id="home">
+        <h1>Darian Rosebrook</h1>
+        <h2>Personal Web and Graphic Designer</h2>
+        <p class="quote"><q cite="http://www.webdesignerdepot.com/2015/01/101-inspirational-quotes-for-designers/">It's not about ideas, it's about making ideas happen</q></p>
+        <p class="quote">&mdash; Scott Belsky</p>
+
+        <p><a href="http://twitter.com/d_evyn"><i class="fa fa-twitter"></i></a>
+           <a href="http://linkedin.com/in/darianrosebrook"><i class="fa fa-linkedin"></i></a>
+        </p>
+    </header>
+
+<!-- Start supporting content for 1st header -->
+    <section class="container-fluid ">
+      <div class="row">
+      <article class="col-xs-12 col-md-6">
+        <h2>The Who</h2>
+p><img src="assets/darian.jpg" alt="A picture of Darian Rosebrook who is a Web and Graphic Designer based out of the PNW. He focuses on helping small companies and individuals define their branding through Graphic and UX Design." /></p>
+        <p>My name is Darian Rosebrook and I am a <i>full process designer</i>. I help individuals and small businesses define their brand through <i>Graphic</i> and <i>User Experience</i> design. I want to help you achieve your goals through a process of discovery, exploration, design, and review. Let's explore how to build up your brand together!<p>
+        <p>I have spent a considerable amount of time refining my skills as a desinger because I have a passion for making things. Apart from finding me arms deep in art supplies, I also work in customer service where I experience the best practices when dealing with difficult situations. Combining these two areas of work is an art that comes with a lot of patience.</p>
+      </article>
+      <article class="col-xs-12 col-md-6">
+        <h2>The What</h2>
+        <p>
+          <img src="assets/signinpage.jpg" alt="screenshot of Web design for travel site idea" />
         </p>
-    </header>
-
-<!-- Start supporting content for 1st header -->
-    <section class="container-fluid ">
-      <div class="row">
-      <article class="col-xs-12 col-md-6">
-        <h2>The Who</h2>
-<<<<<<< HEAD
-        <p><img src="assets/darian.jpg" alt="A picture of Darian Rosebrook who is a Web and Graphic Designer based out of the PNW. He focuses on helping small companies and individuals define their branding through Graphic and UX Design." /></p>
-=======
-        <p><img src="darian.jpg" alt="A picture of Darian Rosebrook who is a Web and Graphic Designer based out of the PNW. He focuses on helping small companies and individuals define their branding through Graphic and UX Design." /></p>
->>>>>>> 543ad218
-        <p>My name is Darian Rosebrook and I am a <i>full process designer</i>. I help individuals and small businesses define their brand through <i>Graphic</i> and <i>User Experience</i> design. I want to help you achieve your goals through a process of discovery, exploration, design, and review. Let's explore how to build up your brand together!<p>
-        <p>I have spent a considerable amount of time refining my skills as a desinger because I have a passion for making things. Apart from finding me arms deep in art supplies, I also work in customer service where I experience the best practices when dealing with difficult situations. Combining these two areas of work is an art that comes with a lot of patience.</p>
+        <p>As time goes on, there will always be a new and upcoming technology. That is the nature of the game. What doesn't change is the principles of design. Though time tested these principles may be I choose to utilize the education that's available to keep up to date. Occasionally, I write articles defining my experiences on <a href="https://medium.com/@d_evyn">Medium</a> and you can find my explorations in the up and coming on <a href="http://twitter.com/d_evyn">Twitter</a> and <a href="http://codepen.io/darianrosebrook">Codepen</a>!</p>
+        <p>When I am not with a client or doing other work, you can find me playing with my lovely lady and my son, traversing across the PNW. We take our time to support local businesses and invest our time in strengthening our connections with others. I hope to take some time to get to know you as well! Even if it's just to say hello, go ahead and drop me a message. </p>
+      </article>
+    </div>
+    </section>
+<!-- /first header -->
+
+<!-- Start 2nd Header -->
+     <header class="header2" id="webdesign" >
+        <h1>Web Design</h1>
+        <h2>Process, Workflow, and Examples</h2>
+        <p class="quote"><q cite="https://www.google.com/url?sa=t&rct=j&q=&esrc=s&source=web&cd=7&cad=rja&uact=8&ved=0CDEQFjAGahUKEwjXrbL8robJAhVD4mMKHQAdASM&url=http%3A%2F%2Fwww.goodreads.com%2Fquotes%2F32952-if-you-wish-to-make-an-apple-pie-from-scratch&usg=AFQjCNFgX9mRJN02Q2b0IyQUnmS-40rtgw&sig2=0tQQxbriG87IFsFyyqZ9Lw">To make an apple pie from scratch, you must first create the universe</q></p>
+        <p class="quote">&mdash; Carl Sagan</p>
+    </header>
+
+<!-- Start supporting content for 2nd header -->
+    <section class="container ">
+      <h2>Web Design Process</h2>
+      <h4>Defining how we'll achieve the project goals through design.</h4>
+      <div class="row">
+      <article class="col-xs-12 col-sm-6 col-md-3">
+        <h3>Project Goals</h3>
+        <p><img src="assets/user_persona.png" alt="A showing of the outlined goals and user persona." /></p>
+      </article>
+      <article class="col-xs-12 col-sm-6 col-md-3">
+        <h3>Userflow</h3>
+        <p><img src="assets/userflow.png" alt="The look and flow of the userflow part." /></p>
+        </article>
+      <article class="col-xs-12 col-sm-6 col-md-3">
+        <h3>Wireframing</h3>
+        <p><img src="assets/style.png" alt=" View of styles and wireframes" /></p>
+       </article>
+      <article class="col-xs-12 col-sm-6 col-md-3">
+        <h3>Code</h3>
+        <p><img src="assets/booyah.png" alt=" View of css code for production" /></p>
       </article>
-      <article class="col-xs-12 col-md-6">
-        <h2>The What</h2>
-        <p>
-<<<<<<< HEAD
-          <img src="assets/signinpage.jpg" alt="screenshot of Web design for travel site idea" />
-=======
-          <img src="signinpage.jpg" alt="screenshot of Web design for travel site idea" />
->>>>>>> 543ad218
+    </div>
+
+    <div class="row">
+      <article class="col-xs-12 col-sm-6">
+        <p>In the workflow of this design process, we'll explore the steps and goals of your project to understand the who and what we are designing for. By completing these steps we can outline the type of webpages we will need, the depth of the audience we'll be creating for, and the overall message we want to convey. We'll create actionable steps together to dive further into the process.</p>
+      </article>
+
+      <article class="col-xs-12 col-sm-6">
+        <p>Together we'll create a map that shows how we are going to frame the content of the page. We will have working drafts to make sure that we don't leave stones unturned. Since this is a feedback-heavy step in the process, communication will be the key to this successful project.</p>
+
+        <p>Once we can agree on the overall direction, we then go into developing the website. Here is where all of the work will come together to breath life into your brand. I'll use Front End Developer code to process our previous briefs and the agreed direction into a working, living website. Together we can achieve those goals.</p>
+      </article>
+    </div>
+
+    <h2>Web Design Work</h2>
+      <h4>Some of the things I have done with Web Design.</h4>
+   <div class="row">
+      <article class="col-xs-12 col-md-3">
+        <h3><a href="#" target="_blank">Portfolio</a></h3>
+        <p><a href="#" target="_blank"><img src="assets/portfolio.gif" alt="A showing of the outlined goals and user persona." /></a><p>
+        <p>I would have to say, when you make something for yourself, you have even higher expectations for everything that you do. This was true while making my portfolio. You can follow <a href="#">this link</a> to view the article I wrote on the process or <a href="view-source:http://darianrosebrook.com" target="_blank">view the source</a>.</p>
+      </article>
+
+      <article class="col-xs-12 col-md-3">
+        <h3><a href="http://codepen.io/DarianRosebrook" target="_blank">Code Pen</a></h3>
+        <p><a href="http://codepen.io/DarianRosebrook" target="_blank"><img src="assets/codepen.gif" alt="Codepen Logo"  /></a></p>
+        <p>Here is where play with ideas before I launch them. Though it is nice, I usually take care to not use it as a crutch. For reference, <a href="http://codepen.io/darianrosebrook" target="_blank">my posts</a> show what I can do with Front End Development. Take a look at the whole collection of front end coded projects and user interface items. </p>
+        </article>
+      <article class="col-xs-12 col-md-3">
+        <h3><a href="http://codepen.io/search/pens?q=darianuxelement" target="_blank">UX Elements</a></h3>
+        <p><a href="http://codepen.io/search/pens?q=darianuxelement" target="_blank"><img src="assets/ux.jpg" /></a></p>
+        <p>This is a collection of the various UX | UI elements that I have created for previous client projects. I use this as a reference for some of the minor elements that make a good design a great design.</p>
+       </article>
+
+      <article class="col-xs-12 col-md-3">
+    <h3><a href="http://codepen.io/search/pens?q=darianhtmlemails" target="_blank">Front End Projects</a></h3>
+    <p>
+      <a href="http://codepen.io/search/pens?q=darianhtmlprojects" target="_blank"><img src="assets/front-end.jpg" alt="Screenshot of email campaign" /></a>
+    </p>
+    <p>I had a lot of fun in creating newsletter layouts in the past. With that and other projects, I have a few ways to improve the UX and UI in these designs. There are quite a few projects here to see both sides of what goes on behind the webpage.
+
+    </p>
+  </article>
+
+    </div>
+    <h2><a href="#contact"><button class="btn btn-primary">Hire Me <i class="fa fa-paper-plane"></i></button></a></h2>
+    </section>
+<!-- End header 2 section -->
+
+<!-- Start header 3 -->
+  <header class="header3" id="graphicdesign">
+        <h1>Graphic Design</h1>
+        <h2>Branding Projects &amp; Design Resources</h2>
+        <p class="quote"><q cite="http://www.champkiddesignblog.com/blog/2014/11/29/20-insightful-quotes-about-digital-design">Digital design is like painting, except the paint never dries.</q></p>
+        <p class="quote">&mdash; Neville Brody</p>
+    </header>
+
+<!-- Start supporting content for header 3 -->
+    <section class="container ">
+      <div class="row">
+      <div class="col-xs-12 col-md-8">
+      <h2>Graphic Design skills</h2>
+          <article class="col-xs-12 col-md-6">
+              <h3>Grid Based Layouts</h3>
+              <h3>Color Theory</h3>
+              <h3>Concept Development</h3>
+          </article>
+          <article class="col-xs-12 col-md-6">
+              <h3>Iconography</h3>
+              <h3>Typography</h3>
+              <h3>Digital Image Manipulation</h3>
+          </article>
+      </div>
+      <div class="col-xs-12 col-md-4">
+      <h2>Tools</h2>
+          <article class="col-xs-12 col-md-12">
+              <h3>Adobe Illustrator</h3>
+              <h3>Adobe Photoshop</h3>
+              <h3>Inkscape</h3>
+              <h3>Gimp</h3>
+          </article>
+        </div>
+      </div>
+
+
+
+      <h2>Graphic Design Examples</h2>
+      <h4>Where you can find some of my work.</h4>
+
+      <div class="row">
+      <article class="col-xs-12 col-sm-6 col-md-3">
+        <h3><a href="http://ganymedepost.tumblr.com/search/dariandailyui" target="_blank">Daily UI</a></h3>
+        <p><a href="http://ganymedepost.tumblr.com/search/dariandailyui" target="_blank"><img src="assets/travelight.jpg" alt="View of the first dailyUI challenge." /></a></p>
+        <p>I took part in a 100 day challenge to create and share 100 UX | UI pieces. The briefs are short and succinct allowing for creative direction, but allowing you to focus on what I specialize in. These are from the earliest part of my career.</p>
+      </article>
+      <article class="col-xs-12 col-sm-6 col-md-3">
+        <h3><a href="http://briefbox.me/profile/d_evyn/" target="_blank">Brief Box</a></h3>
+        <p><a href="http://briefbox.me/profile/d_evyn/" target="_blank">
+          <img src="assets/briefboxlogo2" alt="Briefbox logo" /></a>
         </p>
-        <p>As time goes on, there will always be a new and upcoming technology. That is the nature of the game. What doesn't change is the principles of design. Though time tested these principles may be I choose to utilize the education that's available to keep up to date. Occasionally, I write articles defining my experiences on <a href="https://medium.com/@d_evyn">Medium</a> and you can find my explorations in the up and coming on <a href="http://twitter.com/d_evyn">Twitter</a> and <a href="http://codepen.io/darianrosebrook">Codepen</a>!</p>
-        <p>When I am not with a client or doing other work, you can find me playing with my lovely lady and my son, traversing across the PNW. We take our time to support local businesses and invest our time in strengthening our connections with others. I hope to take some time to get to know you as well! Even if it's just to say hello, go ahead and drop me a message. </p>
-      </article>
-    </div>
-    </section>
-<!-- /first header -->
-
-<!-- Start 2nd Header -->
-     <header class="header2" id="webdesign" >
-        <h1>Web Design</h1>
-        <h2>Process, Workflow, and Examples</h2>
-        <p class="quote"><q cite="https://www.google.com/url?sa=t&rct=j&q=&esrc=s&source=web&cd=7&cad=rja&uact=8&ved=0CDEQFjAGahUKEwjXrbL8robJAhVD4mMKHQAdASM&url=http%3A%2F%2Fwww.goodreads.com%2Fquotes%2F32952-if-you-wish-to-make-an-apple-pie-from-scratch&usg=AFQjCNFgX9mRJN02Q2b0IyQUnmS-40rtgw&sig2=0tQQxbriG87IFsFyyqZ9Lw">To make an apple pie from scratch, you must first create the universe</q></p>
-        <p class="quote">&mdash; Carl Sagan</p>
-    </header>
-
-<!-- Start supporting content for 2nd header -->
-    <section class="container ">
-      <h2>Web Design Process</h2>
-      <h4>Defining how we'll achieve the project goals through design.</h4>
-      <div class="row">
-      <article class="col-xs-12 col-sm-6 col-md-3">
-        <h3>Project Goals</h3>
-<<<<<<< HEAD
-        <p><img src="assets/user_persona.png" alt="A showing of the outlined goals and user persona." /></p>
-      </article>
-      <article class="col-xs-12 col-sm-6 col-md-3">
-        <h3>Userflow</h3>
-        <p><img src="assets/userflow.png" alt="The look and flow of the userflow part." /></p>
-        </article>
-      <article class="col-xs-12 col-sm-6 col-md-3">
-        <h3>Wireframing</h3>
-        <p><img src="assets/style.png" alt=" View of styles and wireframes" /></p>
-       </article>
-      <article class="col-xs-12 col-sm-6 col-md-3">
-        <h3>Code</h3>
-        <p><img src="assets/booyah.png" alt=" View of css code for production" /></p>
-=======
-        <p><img src="user_persona.png" alt="A showing of the outlined goals and user persona." /></p>
-      </article>
-      <article class="col-xs-12 col-sm-6 col-md-3">
-        <h3>Userflow</h3>
-        <p><img src="userflow.png" alt="The look and flow of the userflow part." /></p>
-        </article>
-      <article class="col-xs-12 col-sm-6 col-md-3">
-        <h3>Wireframing</h3>
-        <p><img src="style.png" alt=" View of styles and wireframes" /></p>
-       </article>
-      <article class="col-xs-12 col-sm-6 col-md-3">
-        <h3>Code</h3>
-        <p><img src="booyah.png" alt=" View of css code for production" /></p>
->>>>>>> 543ad218
-      </article>
-    </div>
-
-    <div class="row">
-      <article class="col-xs-12 col-sm-6">
-        <p>In the workflow of this design process, we'll explore the steps and goals of your project to understand the who and what we are designing for. By completing these steps we can outline the type of webpages we will need, the depth of the audience we'll be creating for, and the overall message we want to convey. We'll create actionable steps together to dive further into the process.</p>
-      </article>
-
-      <article class="col-xs-12 col-sm-6">
-        <p>Together we'll create a map that shows how we are going to frame the content of the page. We will have working drafts to make sure that we don't leave stones unturned. Since this is a feedback-heavy step in the process, communication will be the key to this successful project.</p>
-
-        <p>Once we can agree on the overall direction, we then go into developing the website. Here is where all of the work will come together to breath life into your brand. I'll use Front End Developer code to process our previous briefs and the agreed direction into a working, living website. Together we can achieve those goals.</p>
-      </article>
-    </div>
-
-    <h2>Web Design Work</h2>
-      <h4>Some of the things I have done with Web Design.</h4>
-   <div class="row">
-      <article class="col-xs-12 col-md-3">
-        <h3><a href="#" target="_blank">Portfolio</a></h3>
-<<<<<<< HEAD
-        <p><a href="#" target="_blank"><img src="assets/portfolio.gif" alt="A showing of the outlined goals and user persona." /></a><p>
-=======
-        <p><a href="#" target="_blank"><img src="portfolio.gif" alt="A showing of the outlined goals and user persona." /></a><p>
->>>>>>> 543ad218
-        <p>I would have to say, when you make something for yourself, you have even higher expectations for everything that you do. This was true while making my portfolio. You can follow <a href="#">this link</a> to view the article I wrote on the process or <a href="view-source:http://darianrosebrook.com" target="_blank">view the source</a>.</p>
-      </article>
-
-      <article class="col-xs-12 col-md-3">
-        <h3><a href="http://codepen.io/DarianRosebrook" target="_blank">Code Pen</a></h3>
-<<<<<<< HEAD
-        <p><a href="http://codepen.io/DarianRosebrook" target="_blank"><img src="assets/codepen.gif" alt="Codepen Logo"  /></a></p>
-=======
-        <p><a href="http://codepen.io/DarianRosebrook" target="_blank"><img src="codepen.gif" alt="Codepen Logo"  /></a></p>
->>>>>>> 543ad218
-        <p>Here is where play with ideas before I launch them. Though it is nice, I usually take care to not use it as a crutch. For reference, <a href="http://codepen.io/darianrosebrook" target="_blank">my posts</a> show what I can do with Front End Development. Take a look at the whole collection of front end coded projects and user interface items. </p>
-        </article>
-      <article class="col-xs-12 col-md-3">
-        <h3><a href="http://codepen.io/search/pens?q=darianuxelement" target="_blank">UX Elements</a></h3>
-<<<<<<< HEAD
-        <p><a href="http://codepen.io/search/pens?q=darianuxelement" target="_blank"><img src="assets/ux.jpg" /></a></p>
-=======
-        <p><a href="http://codepen.io/search/pens?q=darianuxelement" target="_blank"><img src="ux.jpg" /></a></p>
->>>>>>> 543ad218
-        <p>This is a collection of the various UX | UI elements that I have created for previous client projects. I use this as a reference for some of the minor elements that make a good design a great design.</p>
-       </article>
-
-      <article class="col-xs-12 col-md-3">
-    <h3><a href="http://codepen.io/search/pens?q=darianhtmlemails" target="_blank">Front End Projects</a></h3>
-    <p>
-<<<<<<< HEAD
-      <a href="http://codepen.io/search/pens?q=darianhtmlprojects" target="_blank"><img src="assets/front-end.jpg" alt="Screenshot of email campaign" /></a>
-=======
-      <a href="http://codepen.io/search/pens?q=darianhtmlprojects" target="_blank"><img src="front-end.jpg" alt="Screenshot of email campaign" /></a>
->>>>>>> 543ad218
-    </p>
-    <p>I had a lot of fun in creating newsletter layouts in the past. With that and other projects, I have a few ways to improve the UX and UI in these designs. There are quite a few projects here to see both sides of what goes on behind the webpage.
-
-    </p>
-  </article>
-
-    </div>
-    <h2><a href="#contact"><button class="btn btn-primary">Hire Me <i class="fa fa-paper-plane"></i></button></a></h2>
-    </section>
-<!-- End header 2 section -->
-
-<!-- Start header 3 -->
-  <header class="header3" id="graphicdesign">
-        <h1>Graphic Design</h1>
-        <h2>Branding Projects &amp; Design Resources</h2>
-        <p class="quote"><q cite="http://www.champkiddesignblog.com/blog/2014/11/29/20-insightful-quotes-about-digital-design">Digital design is like painting, except the paint never dries.</q></p>
-        <p class="quote">&mdash; Neville Brody</p>
-    </header>
-
-<!-- Start supporting content for header 3 -->
-    <section class="container ">
-      <div class="row">
-      <div class="col-xs-12 col-md-8">
-      <h2>Graphic Design skills</h2>
-          <article class="col-xs-12 col-md-6">
-              <h3>Grid Based Layouts</h3>
-              <h3>Color Theory</h3>
-              <h3>Concept Development</h3>
-          </article>
-          <article class="col-xs-12 col-md-6">
-              <h3>Iconography</h3>
-              <h3>Typography</h3>
-              <h3>Digital Image Manipulation</h3>
-          </article>
-      </div>
-      <div class="col-xs-12 col-md-4">
-      <h2>Tools</h2>
-          <article class="col-xs-12 col-md-12">
-              <h3>Adobe Illustrator</h3>
-              <h3>Adobe Photoshop</h3>
-              <h3>Inkscape</h3>
-              <h3>Gimp</h3>
-          </article>
-        </div>
-      </div>
-
-
-
-      <h2>Graphic Design Examples</h2>
-      <h4>Where you can find some of my work.</h4>
-
-      <div class="row">
-      <article class="col-xs-12 col-sm-6 col-md-3">
-        <h3><a href="http://ganymedepost.tumblr.com/search/dariandailyui" target="_blank">Daily UI</a></h3>
-<<<<<<< HEAD
-        <p><a href="http://ganymedepost.tumblr.com/search/dariandailyui" target="_blank"><img src="assets/travelight.jpg" alt="View of the first dailyUI challenge." /></a></p>
-=======
-        <p><a href="http://ganymedepost.tumblr.com/search/dariandailyui" target="_blank"><img src="travelight.jpg" alt="View of the first dailyUI challenge." /></a></p>
->>>>>>> 543ad218
-        <p>I took part in a 100 day challenge to create and share 100 UX | UI pieces. The briefs are short and succinct allowing for creative direction, but allowing you to focus on what I specialize in. These are from the earliest part of my career.</p>
-      </article>
-      <article class="col-xs-12 col-sm-6 col-md-3">
-        <h3><a href="http://briefbox.me/profile/d_evyn/" target="_blank">Brief Box</a></h3>
-        <p><a href="http://briefbox.me/profile/d_evyn/" target="_blank">
-<<<<<<< HEAD
-          <img src="assets/briefboxlogo2" alt="Briefbox logo" /></a>
-=======
-          <img src="briefboxlogo2" alt="Briefbox logo" /></a>
->>>>>>> 543ad218
-        </p>
-        <p>Needing more in-depth work. I started using BriefBox to continue working on design skills if there were no projects to work on at the moment.</p>
-      </article>
-      <article class="col-xs-12 col-sm-6 col-md-3">
-        <h3><a href="http://ganymedepost.tumblr.com/search/darianlogobranding" target="_blank">Branding</a></h3>
-<<<<<<< HEAD
+        <p>Needing more in-depth work. I started using BriefBox to continue working on design skills if there were no projects to work on at the moment.</p>
+      </article>
+      <article class="col-xs-12 col-sm-6 col-md-3">
+        <h3><a href="http://ganymedepost.tumblr.com/search/darianlogobranding" target="_blank">Branding</a></h3>
         <p><a href="http://ganymedepost.tumblr.com/search/darianlogobranding" target="_blank"><img  src="assets/avenue.gif" alt="A look at a logo brand for an editorial" /></a></p>
-=======
-        <p><a href="http://ganymedepost.tumblr.com/search/darianlogobranding" target="_blank"><img  src="avenue.gif" alt="A look at a logo brand for an editorial" /></a></p>
->>>>>>> 543ad218
         <p>Here is a collection of some of the branding work I have done. I used a lot of these in the Daily UI pieces along with some client work to bring a life to the brand..</p>
-
-      </article>
-      <article class="col-xs-12 col-sm-6 col-md-3">
-    <h3><a href="http://ganymedepost.tumblr.com/search/dariandesignicons" target="_blank">Freebies</a></h3>
-    <p>
-      <a href="http://ganymedepost.tumblr.com/search/dariandesignicons" target="_blank">
-<<<<<<< HEAD
+
+      </article>
+      <article class="col-xs-12 col-sm-6 col-md-3">
+    <h3><a href="http://ganymedepost.tumblr.com/search/dariandesignicons" target="_blank">Freebies</a></h3>
+    <p>
+      <a href="http://ganymedepost.tumblr.com/search/dariandesignicons" target="_blank">
       <img src="assets/freebies.gif" alt="Screenshot of some freebies" />
-=======
-      <img src="freebies.gif" alt="Screenshot of some freebies" />
->>>>>>> 543ad218
       </a>
-    </p>
-    <p>I have a few free resources for download, to fuel that designer in you. They're free of charge, just don't sell them off as your own.</p>
-  </article>
-
-    </div>
-    <h2><a href="#contact"><button class="btn btn-primary">Get in Touch <i class="fa fa-paper-plane"></i></button></a></h2>
-
-  </section>
-
-
-  <section class=container>
-
-      <div class="row">
-
-      <h2 id="about">About Myself</h2>
-
-      <article class="col-xs-12- col-sm-6 col-md-6">
-          <p><img src="https://36.media.tumblr.com/ac28738f8ab075042aa116888043db43/tumblr_o0mznhkNPo1ujvdipo4_r2_1280.jpg"></p>
-      </article>
-
-      <article class="col-xs-12- col-sm-6 col-md-6">
-             <p>
-             I have a love for artistic work. I feel that unless I'm spending time with my family, I need to be making things. The feeling of getting something done helps me be motivated for the next project. In spirit, designing things is the happy medium between art and function, allowing myself to solve problems by design that otherwise couldn't be resolved. I allow time and care when going over those obstacles and try to make it fun for everyone involved along the way.
-             </p>
-             <p>
-             I want to thank you for taking the time to check out my work. Let's talk about how we can leverage my skillset to help you achieve your goals. I am always looking to meet new clients and for feedback on how I can improve this experience for the next person. If you would like to chat over anything at all you can always shoot me a message.
-             </p>
-
-         </article>
-
-      </div>
-
-  </section>
-
-  <section class="container" id="contact">
-
-      <div class="row">
-        <h2>Let's get in contact!</h2>
-        <h4>I'll get back to you in a timely manner. We can always connect on Twitter or Linkedin as well.</h4>
-        <article class="col-xs-12 col-md-12 text-center">
-          <form action="//formspree.io/darian@darianrosebrook.com"
-          method="POST">
-            <input type="text" name="name" placeholder="Your Name..." class="enter text-center" required>
-            <input type="email" name="_replyto" placeholder="Your Email..." class="enter text-center" required>
-            <textarea name="message" placeholder="Your Message..." class="enter text-center" required></textarea>
-            <input type="text" name="_gotcha" style="display:none" />
-            <div>
-            <input type="submit" class="btn btn-primary" value="Submit!"></div>
-            </form>
-            <h3>Or you can find me here:</h3>
-            <h3><a href="http://twitter.com/d_evyn" target="_blank"><i class="fa fa-twitter-square"></i></a> |  <a href="http://linkedin.com/in/darianrosebrook" target="_blank"><i class="fa fa-linkedin-square"></i></a></h3>
-
-            <h2>Thank You! We'll be in touch.</h2>
-          </form>
-         </article>
-        </div>
-  </section>
-<!-- End of Section 3 -->
-
-  </div>
-
-
-<!-- This is the corresponding nav to the nav toggler above.-->
-    <div class="hidden-nav">
-        <ul>
-          <li><a href="#home"><img src="https://56.media.tumblr.com/93baeee0cfc72abc3f68460cc51d045f/tumblr_o0jbv1dYsU1ujvdipo8_r1_400.png" alt="" class="" /></a></li>
-          <li id="greeting"><script>
-    var today = new Date();
-    var hourNow = today.getHours();
-    var greeting;
-    if (hourNow > 17) {
-      greeting = 'Good Evening!';
-    } else if (hourNow > 11 ) {
-        greeting = "Good Afternoon!";
-    } else if (hourNow > 0) {
-        greeting = 'Good Morning!';
-    } else {
-        greeting = 'Welcome!';
-    }
-    document.write(greeting);
-</script></li>
-          <li><a href="#home">Home</a></li>
-          <li><a href="#webdesign">Web Design</a></li>
-          <li><a href="#graphicdesign">Graphic Design</a></li>
-          <li><a href="#about">About</a></li>
-          <li><a href="http://ganymedepost.tumblr.com" target="_blank">Articles</a></li>
-         <li><a href="https://drive.google.com/file/d/0B6JwGHRMHsnTdGFUOGFLdEFZOGM/view?usp=sharing">Resum&eacute;</a></li>
-          <li><a href="http://twitter.com/d_evyn" target="_blank"><i class="fa fa-twitter"></i></a> |
-           <a href="http://linkedin.com/in/darianrosebrook" target="_blank"><i class="fa fa-linkedin"></i></a></li>
-         <li><a  href="#contact" role="button email"><button class="btn btn-primary" role="button">Contact <i class="fa fa-paper-plane"></i></button></a></li>
-          </ul>
-    </div>
-    <footer>
-      <h3><small>Some Rights Reserved &amp; &copy; of Darian Rosebrook, 2016;</small></h3>
-    </footer>
-
-  </div>
-
-     <!-- jQuery (necessary for Bootstrap's JavaScript plugins) -->
- <script src="https://ajax.googleapis.com/ajax/libs/jquery/1.11.3/jquery.min.js"></script>
-         <script>!window.jQuery && document.write(unescape('%3Cscript src="http://static.tumblr.com/vr9xgox/sBgmmjhyw/jquery-1.9.1.min.js"%3E%3C/script%3E'));</script>
-
-<!-- /my code -->
-
-
-    </body>
-    </html>
+    </p>
+    <p>I have a few free resources for download, to fuel that designer in you. They're free of charge, just don't sell them off as your own.</p>
+  </article>
+
+    </div>
+    <h2><a href="#contact"><button class="btn btn-primary">Get in Touch <i class="fa fa-paper-plane"></i></button></a></h2>
+
+  </section>
+
+
+  <section class=container>
+
+      <div class="row">
+
+      <h2 id="about">About Myself</h2>
+
+      <article class="col-xs-12- col-sm-6 col-md-6">
+          <p><img src="https://36.media.tumblr.com/ac28738f8ab075042aa116888043db43/tumblr_o0mznhkNPo1ujvdipo4_r2_1280.jpg"></p>
+      </article>
+
+      <article class="col-xs-12- col-sm-6 col-md-6">
+             <p>
+             I have a love for artistic work. I feel that unless I'm spending time with my family, I need to be making things. The feeling of getting something done helps me be motivated for the next project. In spirit, designing things is the happy medium between art and function, allowing myself to solve problems by design that otherwise couldn't be resolved. I allow time and care when going over those obstacles and try to make it fun for everyone involved along the way.
+             </p>
+             <p>
+             I want to thank you for taking the time to check out my work. Let's talk about how we can leverage my skillset to help you achieve your goals. I am always looking to meet new clients and for feedback on how I can improve this experience for the next person. If you would like to chat over anything at all you can always shoot me a message.
+             </p>
+
+         </article>
+
+      </div>
+
+  </section>
+
+  <section class="container" id="contact">
+
+      <div class="row">
+        <h2>Let's get in contact!</h2>
+        <h4>I'll get back to you in a timely manner. We can always connect on Twitter or Linkedin as well.</h4>
+        <article class="col-xs-12 col-md-12 text-center">
+          <form action="//formspree.io/darian@darianrosebrook.com"
+          method="POST">
+            <input type="text" name="name" placeholder="Your Name..." class="enter text-center" required>
+            <input type="email" name="_replyto" placeholder="Your Email..." class="enter text-center" required>
+            <textarea name="message" placeholder="Your Message..." class="enter text-center" required></textarea>
+            <input type="text" name="_gotcha" style="display:none" />
+            <div>
+            <input type="submit" class="btn btn-primary" value="Submit!"></div>
+            </form>
+            <h3>Or you can find me here:</h3>
+            <h3><a href="http://twitter.com/d_evyn" target="_blank"><i class="fa fa-twitter-square"></i></a> |  <a href="http://linkedin.com/in/darianrosebrook" target="_blank"><i class="fa fa-linkedin-square"></i></a></h3>
+
+            <h2>Thank You! We'll be in touch.</h2>
+          </form>
+         </article>
+        </div>
+  </section>
+<!-- End of Section 3 -->
+
+  </div>
+
+
+<!-- This is the corresponding nav to the nav toggler above.-->
+    <div class="hidden-nav">
+        <ul>
+          <li><a href="#home"><img src="https://56.media.tumblr.com/93baeee0cfc72abc3f68460cc51d045f/tumblr_o0jbv1dYsU1ujvdipo8_r1_400.png" alt="" class="" /></a></li>
+          <li id="greeting"><script>
+    var today = new Date();
+    var hourNow = today.getHours();
+    var greeting;
+    if (hourNow > 17) {
+      greeting = 'Good Evening!';
+    } else if (hourNow > 11 ) {
+        greeting = "Good Afternoon!";
+    } else if (hourNow > 0) {
+        greeting = 'Good Morning!';
+    } else {
+        greeting = 'Welcome!';
+    }
+    document.write(greeting);
+</script></li>
+          <li><a href="#home">Home</a></li>
+          <li><a href="#webdesign">Web Design</a></li>
+          <li><a href="#graphicdesign">Graphic Design</a></li>
+          <li><a href="#about">About</a></li>
+          <li><a href="http://ganymedepost.tumblr.com" target="_blank">Articles</a></li>
+         <li><a href="https://drive.google.com/file/d/0B6JwGHRMHsnTdGFUOGFLdEFZOGM/view?usp=sharing">Resum&eacute;</a></li>
+          <li><a href="http://twitter.com/d_evyn" target="_blank"><i class="fa fa-twitter"></i></a> |
+           <a href="http://linkedin.com/in/darianrosebrook" target="_blank"><i class="fa fa-linkedin"></i></a></li>
+         <li><a  href="#contact" role="button email"><button class="btn btn-primary" role="button">Contact <i class="fa fa-paper-plane"></i></button></a></li>
+          </ul>
+    </div>
+    <footer>
+      <h3><small>Some Rights Reserved &amp; &copy; of Darian Rosebrook, 2016;</small></h3>
+    </footer>
+
+  </div>
+
+     <!-- jQuery (necessary for Bootstrap's JavaScript plugins) -->
+ <script src="https://ajax.googleapis.com/ajax/libs/jquery/1.11.3/jquery.min.js"></script>
+         <script>!window.jQuery && document.write(unescape('%3Cscript src="http://static.tumblr.com/vr9xgox/sBgmmjhyw/jquery-1.9.1.min.js"%3E%3C/script%3E'));</script>
+
+<!-- /my code -->
+
+
+    </body>
+    </html>