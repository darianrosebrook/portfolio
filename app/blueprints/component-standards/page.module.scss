--- conflicted
+++ resolved
@@ -8,11 +8,7 @@
   background-color: var(--color-background-primary);
   border: 1px solid var(--color-border-primary);
   border-radius: var(--radius-03);
-<<<<<<< HEAD
-  background-color: var(--color-background-primary);
-=======
   -webkit-overflow-scrolling: touch;
->>>>>>> 175d8df5
   scrollbar-color: var(--color-border-primary) var(--color-background-secondary);
   scrollbar-width: thin;
 
@@ -283,17 +279,10 @@
             display: -webkit-box;
             overflow: hidden;
             font-size: 0.75rem;
-<<<<<<< HEAD
-            text-overflow: ellipsis;
-            -webkit-box-orient: vertical;
-            -webkit-line-clamp: 2;
-            line-clamp: 2;
-=======
             -webkit-box-orient: vertical;
             -webkit-line-clamp: 2;
             line-clamp: 2;
             text-overflow: ellipsis;
->>>>>>> 175d8df5
           }
         }
       }
