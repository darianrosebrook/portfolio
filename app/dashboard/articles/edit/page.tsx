'use client';
import { useState } from 'react';
import dynamic from 'next/dynamic';
import { EditorErrorBoundary } from '@/components/ErrorBoundary';

// Dynamically import Tiptap editor for better performance
const Tiptap = dynamic(
  () => import('@/components/Tiptap').then((mod) => ({ default: mod.Tiptap })),
  {
    loading: () => (
      <div
        style={{
          display: 'flex',
          justifyContent: 'center',
          alignItems: 'center',
          minHeight: '500px',
          color: 'var(--color-foreground-secondary)',
          border: '1px solid var(--color-border-primary)',
          borderRadius: 'var(--radius-02)',
          background: 'var(--color-background-secondary)',
        }}
      >
        <div>Loading editor...</div>
      </div>
    ),
    ssr: false, // Tiptap editor requires client-side initialization
  }
);
import { Article } from '@/types';

import { debounce } from '@/utils';
import { beforeArticleUpdate } from '@/utils/supabase/article-cleanup';
import { extractMetadata } from '@/utils/metadata';

import styles from './page.module.scss';
import ArticleList from './ArticleList';
import MetadataPanel from './MetadataPanel';

const articleDefaults: Article = {
  id: 0, // Will be set by database on creation
  index: null,
  alternativeHeadline: '',
  articleSection: '',
  articleBody: {
    type: 'doc',
    content: [
      {
        type: 'paragraph',
        content: [],
      },
    ],
  },
  author: null,
  created_at: new Date().toISOString(),
  description: '',
  status: 'draft',
  editor: '',
  headline: '',
  image: '',
  keywords: '',
  modified_at: new Date().toISOString(),
  published_at: '',
  wordCount: 0,
  slug: '',
};

const EditArticle = () => {
  const [article, setArticle] = useState(articleDefaults);
  const handleToggle = (e: React.ChangeEvent<HTMLInputElement>) => {
    setArticle({
      ...article,
      status: e.target.checked ? 'draft' : 'published',
    });
  };

  const pushChanges = async (article: Partial<Article>) => {
    // Run image cleanup before saving if we have an article ID
    if (
      article.id &&
      article.articleBody &&
      typeof article.articleBody === 'object' &&
      'type' in article.articleBody
    ) {
      await beforeArticleUpdate(article.id, article.articleBody);
    }

    // push changes to the server
    // You would implement your actual save logic here
  };

  const handleUpdate = debounce((article: Partial<Article>) => {
    const updatedArticle = { ...article } as Article;
    let title = '';
    let description = '';
    let coverImage = '';
    let wordCount = 0;
    if (
      updatedArticle.articleBody &&
      typeof updatedArticle.articleBody === 'object' &&
      'type' in updatedArticle.articleBody
    ) {
      const meta = extractMetadata(updatedArticle.articleBody);
      title = meta.title ?? '';
      description = meta.description ?? '';
      coverImage = meta.coverImage ?? '';
      wordCount = meta.wordCount ?? 0;
    }

    updatedArticle.headline = title;
    updatedArticle.description = description;
    updatedArticle.image = coverImage;
    updatedArticle.wordCount = wordCount;
    updatedArticle.alternativeHeadline = title;
    updatedArticle.modified_at = updatedArticle.published_at
      ? new Date().toISOString()
      : null;

    if (!updatedArticle.slug && updatedArticle.headline) {
      updatedArticle.slug = createSlugFromHeadline(updatedArticle.headline);
    }
    setArticle(updatedArticle);
    pushChanges(updatedArticle);
  }, 1000) as (article: Partial<Article>) => void;

  const handlePublish = async () => {
    // Run image cleanup before publishing
    if (
      article.id &&
      article.articleBody &&
      typeof article.articleBody === 'object' &&
      'type' in article.articleBody
    ) {
      await beforeArticleUpdate(article.id, article.articleBody);
    }

    // publish the article
    const response = await fetch('/api/publish', {
      method: 'POST',
      headers: {
        'Content-Type': 'application/json',
      },
      body: JSON.stringify(article),
    });
    return response;
  };

  const createSlugFromHeadline = (headline: string) => {
    return headline
      .toLowerCase()
      .replace(/[^\w ]+/g, '')
      .replace(/ +/g, '-');
  };

  const parseUpdateFromInput = (
    e: React.ChangeEvent<HTMLInputElement | HTMLTextAreaElement>
  ) => {
    const updatedArticle = { ...article, [e.target.name]: e.target.value };
    setArticle(updatedArticle);
    handleUpdate(updatedArticle);
  };

  return (
    <div className={styles.container}>
      <div className={styles.articleList}>
        <ArticleList
          onSelectArticle={setArticle}
          articleDefaults={articleDefaults}
        />
      </div>
      <div className={styles.editorContainer}>
<<<<<<< HEAD
        <EditorErrorBoundary
          editorName="Article Editor"
          onDataLoss={() => {
            // Save current article data to localStorage for recovery
            try {
              localStorage.setItem(
                'article-editor-autosave',
                JSON.stringify({
                  ...article,
                  timestamp: new Date().toISOString(),
                })
              );
              console.log('Article auto-saved to localStorage for recovery');
            } catch (error) {
              console.error('Failed to save article for recovery:', error);
            }
          }}
        >
=======
        <EditorErrorBoundary>
>>>>>>> 175d8df5
          <Tiptap handleUpdate={handleUpdate} article={article} />
        </EditorErrorBoundary>
      </div>
      <div className={styles.metadataPanel}>
        <MetadataPanel
          article={article}
          onUpdate={parseUpdateFromInput}
          onPublish={handlePublish}
          onToggle={handleToggle}
        />
      </div>
    </div>
  );
};

export default EditArticle;<|MERGE_RESOLUTION|>--- conflicted
+++ resolved
@@ -168,28 +168,7 @@
         />
       </div>
       <div className={styles.editorContainer}>
-<<<<<<< HEAD
-        <EditorErrorBoundary
-          editorName="Article Editor"
-          onDataLoss={() => {
-            // Save current article data to localStorage for recovery
-            try {
-              localStorage.setItem(
-                'article-editor-autosave',
-                JSON.stringify({
-                  ...article,
-                  timestamp: new Date().toISOString(),
-                })
-              );
-              console.log('Article auto-saved to localStorage for recovery');
-            } catch (error) {
-              console.error('Failed to save article for recovery:', error);
-            }
-          }}
-        >
-=======
         <EditorErrorBoundary>
->>>>>>> 175d8df5
           <Tiptap handleUpdate={handleUpdate} article={article} />
         </EditorErrorBoundary>
       </div>
