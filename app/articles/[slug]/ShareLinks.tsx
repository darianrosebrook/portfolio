--- conflicted
+++ resolved
@@ -41,11 +41,7 @@
             onClick={handleCopy}
             title={copied ? 'Copied!' : 'Copy to clipboard'}
           >
-<<<<<<< HEAD
-            {copied ? <CheckIcon size={16} /> : <LinkIcon size={16} />}
-=======
             {copied ? <CheckIcon /> : <LinkIcon />}
->>>>>>> 21993eb3
           </Button>
         </li>
         <li>
