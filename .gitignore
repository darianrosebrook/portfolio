# See https://help.github.com/articles/ignoring-files/ for more about ignoring files.

# dependencies
/node_modules
/.pnp
.pnp.js
.yarn/install-state.gz
.npmrc

# testing
/coverage

# next.js
/.next/
/out/

# production
/build

# misc
.DS_Store
*.pem

# debug
npm-debug.log*
yarn-debug.log*
yarn-error.log*

# local env files
.env* 

# vercel
.vercel

# typescript
*.tsbuildinfo
next-env.d.ts

# cursor/vscode related
.cursorignore
.cursorrules
<<<<<<< HEAD
=======
.cursor*
>>>>>>> 2b6671ad
/plans/ 
.vscode/
**/TODO.md
docs/

# design tokens cache
utils/designTokens/.cache/<|MERGE_RESOLUTION|>--- conflicted
+++ resolved
@@ -39,10 +39,7 @@
 # cursor/vscode related
 .cursorignore
 .cursorrules
-<<<<<<< HEAD
-=======
 .cursor*
->>>>>>> 2b6671ad
 /plans/ 
 .vscode/
 **/TODO.md
