import { createBrowserClient } from '@supabase/ssr';
import { env } from '@/utils/env';

/**
 * Creates a Supabase client for the browser.
 * @returns {SupabaseClient} A Supabase client instance.
 */
export const createClient = () =>
<<<<<<< HEAD
  createBrowserClient(
    env.NEXT_PUBLIC_SUPABASE_URL,
    env.NEXT_PUBLIC_SUPABASE_ANON_KEY
  );
=======
  createBrowserClient(env.nextPublicSupabaseUrl, env.nextPublicSupabaseAnonKey);
>>>>>>> 175d8df5
<|MERGE_RESOLUTION|>--- conflicted
+++ resolved
@@ -6,11 +6,4 @@
  * @returns {SupabaseClient} A Supabase client instance.
  */
 export const createClient = () =>
-<<<<<<< HEAD
-  createBrowserClient(
-    env.NEXT_PUBLIC_SUPABASE_URL,
-    env.NEXT_PUBLIC_SUPABASE_ANON_KEY
-  );
-=======
-  createBrowserClient(env.nextPublicSupabaseUrl, env.nextPublicSupabaseAnonKey);
->>>>>>> 175d8df5
+  createBrowserClient(env.nextPublicSupabaseUrl, env.nextPublicSupabaseAnonKey);