/**
 * Component Token Accessibility Validator
 *
 * Validates individual component token files for accessibility compliance
 */

import fs from 'fs';
import { glob } from 'glob';
import path from 'path';
import {
  validateColorPair,
  type ColorPair,
  type ValidationResult,
  type WCAGLevel,
<<<<<<< HEAD
} from './tokenValidator.js';
=======
} from './tokenValidator';
import fs from 'fs';
import path from 'path';
import { glob } from 'glob';
>>>>>>> 31297fa8

export interface ComponentTokenValidation {
  componentName: string;
  filePath: string;
  colorPairs: ColorPair[];
  results: ValidationResult[];
  isValid: boolean;
  issues: string[];
}

/**
 * Component-specific color pair patterns
 * Maps component anatomy to expected color relationships
 */
const COMPONENT_COLOR_PATTERNS = {
  // Text-based components
  text: [
    {
      fg: 'color',
      bg: 'background',
      context: 'Text color on background',
      level: 'AA_NORMAL' as WCAGLevel,
    },
  ],

  // Interactive components
  button: [
    {
      fg: 'color',
      bg: 'background',
      context: 'Button text on button background',
      level: 'AA_NORMAL' as WCAGLevel,
    },
    {
      fg: 'colorHover',
      bg: 'backgroundHover',
      context: 'Button text on hover background',
      level: 'AA_NORMAL' as WCAGLevel,
    },
    {
      fg: 'colorDisabled',
      bg: 'backgroundDisabled',
      context: 'Disabled button text',
      level: 'AA_LARGE' as WCAGLevel,
    },
  ],

  // Input components
  input: [
    {
      fg: 'color',
      bg: 'background',
      context: 'Input text color',
      level: 'AA_NORMAL' as WCAGLevel,
    },
    {
      fg: 'placeholder',
      bg: 'background',
      context: 'Placeholder text',
      level: 'AA_LARGE' as WCAGLevel,
    },
    {
      fg: 'colorFocused',
      bg: 'backgroundFocused',
      context: 'Focused input text',
      level: 'AA_NORMAL' as WCAGLevel,
    },
  ],

  // Card/container components
  card: [
    {
      fg: 'color',
      bg: 'background',
      context: 'Card text on card background',
      level: 'AA_NORMAL' as WCAGLevel,
    },
    {
      fg: 'colorSecondary',
      bg: 'background',
      context: 'Secondary card text',
      level: 'AA_NORMAL' as WCAGLevel,
    },
  ],

  // Status components
  alert: [
    {
      fg: 'color',
      bg: 'background',
      context: 'Alert text on alert background',
      level: 'AA_NORMAL' as WCAGLevel,
    },
    {
      fg: 'colorIcon',
      bg: 'background',
      context: 'Alert icon color',
      level: 'AA_NORMAL' as WCAGLevel,
    },
  ],

  // Navigation components
  navigation: [
    {
      fg: 'color',
      bg: 'background',
      context: 'Navigation text',
      level: 'AA_NORMAL' as WCAGLevel,
    },
    {
      fg: 'colorActive',
      bg: 'backgroundActive',
      context: 'Active navigation item',
      level: 'AA_NORMAL' as WCAGLevel,
    },
    {
      fg: 'colorHover',
      bg: 'backgroundHover',
      context: 'Hovered navigation item',
      level: 'AA_NORMAL' as WCAGLevel,
    },
  ],
};

/**
 * Extracts color pairs from a component token file
 */
function extractComponentColorPairs(
  tokenFilePath: string,
  componentName: string
): ColorPair[] {
  const pairs: ColorPair[] = [];

  try {
    const tokenContent = fs.readFileSync(tokenFilePath, 'utf8');
    const tokenData = JSON.parse(tokenContent);
    const tokens = tokenData.tokens || {};

    // Determine component type from name or tokens
    const componentType = inferComponentType(componentName, tokens);
    const patterns = COMPONENT_COLOR_PATTERNS[componentType] || [];

    // Extract color pairs based on patterns
    patterns.forEach((pattern) => {
      const fgToken = findTokenValue(tokens, pattern.fg);
      const bgToken = findTokenValue(tokens, pattern.bg);

      if (
        fgToken &&
        bgToken &&
        isColorValue(fgToken) &&
        isColorValue(bgToken)
      ) {
        pairs.push({
          foreground: resolveColorValue(fgToken),
          background: resolveColorValue(bgToken),
          context: `${componentName}: ${pattern.context}`,
          requiredLevel: pattern.level,
        });
      }
    });

    // Also check for common color + background combinations
    const commonPairs = extractCommonColorPairs(tokens, componentName);
    pairs.push(...commonPairs);
  } catch (error) {
    const errorMessage = error instanceof Error ? error.message : String(error);
    console.warn(
      `Warning: Could not parse component tokens for ${componentName}:`,
<<<<<<< HEAD
      errorMessage
=======
      error instanceof Error ? error.message : String(error)
>>>>>>> 31297fa8
    );
  }

  return pairs;
}

/**
 * Infers component type from name and tokens
 */
function inferComponentType(
  componentName: string,
  tokens: any
): keyof typeof COMPONENT_COLOR_PATTERNS {
  const name = componentName.toLowerCase();

  if (name.includes('button')) return 'button';
  if (
    name.includes('input') ||
    name.includes('textarea') ||
    name.includes('field')
  )
    return 'input';
  if (name.includes('card')) return 'card';
  if (
    name.includes('alert') ||
    name.includes('toast') ||
    name.includes('notification')
  )
    return 'alert';
  if (name.includes('nav') || name.includes('menu') || name.includes('tab'))
    return 'navigation';

  // Default to text for unknown components
  return 'text';
}

/**
 * Finds a token value by key (supports nested keys)
 */
function findTokenValue(tokens: any, key: string): string | null {
  // Direct key lookup
  if (tokens[key]) return tokens[key];

  // Nested lookup for common patterns
  const nestedPaths = [
    key,
    `container.${key}`,
    `text.${key}`,
    `background.${key}`,
    `foreground.${key}`,
    `primary.${key}`,
    `secondary.${key}`,
  ];

  for (const path of nestedPaths) {
    const value = getNestedValue(tokens, path);
    if (value) return value;
  }

  return null;
}

/**
 * Gets nested object value by dot notation path
 */
function getNestedValue(obj: any, path: string): any {
  return path.split('.').reduce((current, key) => current?.[key], obj);
}

/**
 * Checks if a value represents a color
 */
function isColorValue(value: string): boolean {
  // Check for hex colors
  if (/^#([A-Fa-f0-9]{6}|[A-Fa-f0-9]{3})$/.test(value)) return true;

  // Check for design token references
  if (value.startsWith('{') && value.endsWith('}')) return true;

  // Check for CSS color functions
  if (/^(rgb|rgba|hsl|hsla)\(/.test(value)) return true;

  return false;
}

/**
 * Resolves color value (handles token references)
 */
function resolveColorValue(value: string): string {
  // If it's a token reference, we'd need to resolve it from the global tokens
  // For now, return as-is if it's a direct color value
  if (value.startsWith('#')) return value;

  // For token references, we'll need to resolve them later
  // This is a simplified version - in practice, you'd resolve against global tokens
  return value;
}

/**
 * Extracts common color pairs from tokens
 */
function extractCommonColorPairs(
  tokens: any,
  componentName: string
): ColorPair[] {
  const pairs: ColorPair[] = [];

  // Look for color/background combinations
  const colorKeys = Object.keys(tokens).filter(
    (key) =>
      key.includes('color') ||
      key.includes('Color') ||
      key.includes('foreground')
  );

  const backgroundKeys = Object.keys(tokens).filter(
    (key) =>
      key.includes('background') ||
      key.includes('Background') ||
      key.includes('bg')
  );

  // Create pairs for each color/background combination
  colorKeys.forEach((colorKey) => {
    backgroundKeys.forEach((bgKey) => {
      const colorValue = tokens[colorKey];
      const bgValue = tokens[bgKey];

      if (isColorValue(colorValue) && isColorValue(bgValue)) {
        pairs.push({
          foreground: resolveColorValue(colorValue),
          background: resolveColorValue(bgValue),
          context: `${componentName}: ${colorKey} on ${bgKey}`,
          requiredLevel: 'AA_NORMAL' as WCAGLevel,
        });
      }
    });
  });

  return pairs;
}

/**
 * Validates a single component's tokens
 */
export function validateComponentTokens(
  tokenFilePath: string
): ComponentTokenValidation {
  const componentName = path.basename(tokenFilePath, '.tokens.json');
  const colorPairs = extractComponentColorPairs(tokenFilePath, componentName);
  const results = colorPairs.map(validateColorPair);

  const isValid = results.every((r) => r.isValid);
  const issues = results
    .filter((r) => !r.isValid)
    .map((r) => r.suggestion || 'Unknown issue');

  return {
    componentName,
    filePath: tokenFilePath,
    colorPairs,
    results,
    isValid,
    issues,
  };
}

/**
 * Validates all component token files in a directory
 */
export async function validateAllComponentTokens(
  componentsDir: string
): Promise<ComponentTokenValidation[]> {
  const tokenFiles = await glob('**/*.tokens.json', { cwd: componentsDir });
  const validations: ComponentTokenValidation[] = [];

  for (const tokenFile of tokenFiles) {
    const fullPath = path.join(componentsDir, tokenFile);
    const validation = validateComponentTokens(fullPath);
    validations.push(validation);
  }

  return validations;
}

/**
 * Generates a component validation report
 */
export function generateComponentReport(
  validations: ComponentTokenValidation[]
): string {
  let output = '\n🧩 COMPONENT TOKEN ACCESSIBILITY REPORT\n';
  output += '═'.repeat(50) + '\n\n';

  const totalComponents = validations.length;
  const validComponents = validations.filter((v) => v.isValid).length;
  const invalidComponents = totalComponents - validComponents;

  output += `📊 SUMMARY:\n`;
  output += `   Total components: ${totalComponents}\n`;
  output += `   ✅ Valid: ${validComponents}\n`;
  output += `   ❌ Invalid: ${invalidComponents}\n\n`;

  // Show invalid components
  const invalidValidations = validations.filter((v) => !v.isValid);
  if (invalidValidations.length > 0) {
    output += `❌ COMPONENTS WITH ISSUES:\n`;
    output += '─'.repeat(50) + '\n';

    invalidValidations.forEach((validation) => {
      output += `🧩 ${validation.componentName}\n`;
      output += `   File: ${validation.filePath}\n`;
      output += `   Issues: ${validation.issues.length}\n`;

      validation.results
        .filter((r) => !r.isValid)
        .forEach((result, index) => {
          output += `   ${index + 1}. ${result.context}\n`;
          output += `      Contrast: ${result.contrastRatio.toFixed(
            2
          )} (required: ${result.requiredRatio})\n`;
          output += `      💡 ${result.suggestion}\n`;
        });
      output += '\n';
    });
  }

  // Show valid components summary
  const validValidations = validations.filter((v) => v.isValid);
  if (validValidations.length > 0) {
    output += `✅ VALID COMPONENTS:\n`;
    output += '─'.repeat(50) + '\n';
    validValidations.forEach((validation) => {
      output += `🧩 ${validation.componentName} - ${validation.colorPairs.length} pairs validated\n`;
    });
  }

  return output;
}<|MERGE_RESOLUTION|>--- conflicted
+++ resolved
@@ -4,22 +4,16 @@
  * Validates individual component token files for accessibility compliance
  */
 
-import fs from 'fs';
-import { glob } from 'glob';
-import path from 'path';
 import {
   validateColorPair,
   type ColorPair,
   type ValidationResult,
+  WCAG_LEVELS,
   type WCAGLevel,
-<<<<<<< HEAD
-} from './tokenValidator.js';
-=======
 } from './tokenValidator';
 import fs from 'fs';
 import path from 'path';
 import { glob } from 'glob';
->>>>>>> 31297fa8
 
 export interface ComponentTokenValidation {
   componentName: string;
@@ -186,14 +180,9 @@
     const commonPairs = extractCommonColorPairs(tokens, componentName);
     pairs.push(...commonPairs);
   } catch (error) {
-    const errorMessage = error instanceof Error ? error.message : String(error);
     console.warn(
       `Warning: Could not parse component tokens for ${componentName}:`,
-<<<<<<< HEAD
-      errorMessage
-=======
       error instanceof Error ? error.message : String(error)
->>>>>>> 31297fa8
     );
   }
 
