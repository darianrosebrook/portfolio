--- conflicted
+++ resolved
@@ -23,11 +23,7 @@
 }) => {
   const content = article.articleBody as JSONContent | undefined;
   const editor = useEditor({
-<<<<<<< HEAD
-    extensions: createExtensions(article?.id),
-=======
     extensions: createExtensions(article?.id?.toString()),
->>>>>>> 175d8df5
     immediatelyRender: false,
     content: content,
     onUpdate: ({ editor }) => {
