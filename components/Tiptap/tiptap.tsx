'use client';

import {
  useEditor,
  EditorContent,
  JSONContent,
  BubbleMenu,
} from '@tiptap/react';
import styles from './tiptap.module.css';
import 'tippy.js/dist/tippy.css';

import { createExtensions } from './extensions';
import ToolbarWrapper from './ToolbarWrapper';

import { Article } from '@/types';

const Tiptap = ({
  article,
  handleUpdate = () => {},
}: {
  article: Article;
  handleUpdate?: (article: Article) => void;
}) => {
  const content = article.articleBody as JSONContent | undefined;
  const editor = useEditor({
<<<<<<< HEAD
    extensions: createExtensions(article?.id),
=======
    extensions: createExtensions(article?.id?.toString()),
>>>>>>> 21993eb3
    immediatelyRender: false,
    content: content,
    onUpdate: ({ editor }) => {
      if (handleUpdate) {
        const articleBody = editor.getJSON();
        handleUpdate({ ...article, articleBody });
      }
    },
  });

  return (
    <>
      <EditorContent editor={editor} className={styles.editor} />
      {editor && (
        <BubbleMenu
          editor={editor}
          tippyOptions={{ duration: 100 }}
          shouldShow={({ editor, view, state }) => {
            const { selection } = state;
            const { empty } = selection;
            const isEmpty = empty;
            const hasFocus = view.hasFocus();
            const isTextSelection = !isEmpty && hasFocus;

            if (editor.isActive('codeBlock')) {
              return false;
            }

            return isTextSelection;
          }}
        >
          <ToolbarWrapper editor={editor} />
        </BubbleMenu>
      )}
    </>
  );
};

export default Tiptap;<|MERGE_RESOLUTION|>--- conflicted
+++ resolved
@@ -23,11 +23,7 @@
 }) => {
   const content = article.articleBody as JSONContent | undefined;
   const editor = useEditor({
-<<<<<<< HEAD
-    extensions: createExtensions(article?.id),
-=======
     extensions: createExtensions(article?.id?.toString()),
->>>>>>> 21993eb3
     immediatelyRender: false,
     content: content,
     onUpdate: ({ editor }) => {
