//-- Architecture -- d
body
  padding: 0 1rem
main
  display: grid
  margin: 0 auto
  grid-template-columns: repeat(5, 1fr )
  grid-gap: var(--gap)
  align-items: start

  grid-template-areas: "ud ud ud ud ud" "he he he he he" "sk sk pc pc pc" "sk sk wh wh wh" "nl nl nl nl nl" "dw dw dw dw dw" "vd vd vd vd vd" "pd pd pd pd pd" "bk bk bk bk bk" "ct ct ct ct ct" "ft ft ft ft ft"

  img
    filter: grayscale(1)
    &:hover
      filter: grayscale(0)
.f-r, .f-l
  float: none
//-- Framing --
.container, section
  position: relative
  grid-column: 1 / span 5
  padding: 1rem 0
  border-bottom: 1px solid var(--grey)
.callout, blockquote
  grid-column: 1 / span 5
  padding: 1rem
  background: var(--grey)

.row
  position: relative
  margin: auto
  height: 100%
  .row-head
    padding: 1rem 0
    width: 100%
    display: flex
    flex-direction: column
    justify-content: space-between
    p
      display: flex
      justify-content: space-between

.module
  vertical-align: top
  display: inline-block
  margin-bottom: 1rem

.grid
  display: grid
  grid-template-columns: repeat(1, 1fr)
  grid-gap: var(--gap)
  &.by-2
    grid-template-columns: repeat(2, 1fr)
  &.by-3
    grid-template-columns: repeat(3, 1fr)
  &.by-4
    grid-template-columns: repeat(4, 1fr)
  &.by-5
    grid-template-columns: repeat(5, 1fr)


  .logo
    max-width: 16px
    margin-right: .3rem
    margin-bottom: -.2rem
  h4
    font-size: 1.4rem
  img
    // width: 10rem
  &.clients
    grid-template-columns: 1fr 1fr
    align-items: center
    justify-content: space-between
    svg
      width: 80%
      fill: var(--foreground)


header
  padding-top: 2rem
  .head-content
    display: grid
    grid-template-columns: repeat(4, 1fr)
    grid-template-areas: "a b b c" "d e f g"
    p:nth-of-type(1)
      grid-area: a
    p:nth-of-type(2)
      grid-area: d
    p:nth-of-type(3)
      grid-area: e
    p:nth-of-type(4)
      grid-area: f
    p:nth-of-type(5)
      grid-area: g
    p:nth-of-type(6)
      grid-area: c
    h4
      grid-area: b

.skills
  grid-column: span 2
  grid-area: sk

.work-history
  grid-column: 3 / span 3
  grid-area: wh
  .grid
    grid-template-columns: repeat(1, 1fr)
    .linked-block
      display: block
    img:not(.logo)
      display: inline
      margin-right: 1rem
      max-width: 30%
    .module
      display: inline-block
      width: calc(60% - 1rem)

.previous-clients
  grid-column: 3 / span 3
  grid-area: pc

.updates
  grid-area: ud

.newsletter
  grid-area: nl
  h4, h4 i
    font-size: 3rem
    align-self: start
.design-work
  grid-area: dw
  .module
    img
      float: left
      width: 30%
      margin-right: 1rem

.video
  grid-area: vd
<<<<<<< HEAD
  .grid
    width: 100%
    grid-template-areas: "fv fv" "v2 v3" "v4 v5"
=======
  h6
    display: block
    margin: 1rem 0
    &.new
      color: var(--highlight)
  h3
    font-size: 2rem
  a
    color: var(--foreground)
  .grid
    width: 100%
    grid-template-columns: 1fr 1fr
    grid-template-areas: "fv fv" "v2 v3" "v4 v5"
    img
      width: 100%
>>>>>>> 736dedad
    .featured-video
      grid-area: fv
    .v2
      grid-area: v2
    .v3
      grid-area: v3
    .v4
      grid-area: v4
    .v5
      grid-area: v5

.podcast
  grid-area: pd
  .grid
    display: block
    margin-bottom: 1rem
    img
      width: 55%

  h3
    font-size: 4rem

.books
  grid-area: bk
  .logo
    margin-bottom: -.8rem
  .book-content
    h3
      font-size: 4rem
    h4
      display: inline
      width: fit-content
  .grid-item
    img
      display: block
      max-width: 140px
      margin: 0 auto
    span
      font-family: "Crimson Pro"
      font-size: 4rem
      font-weight: 300
    h4
      font-size: 3rem
.footer
  grid-area: ft
.update
  font-size: 1.2rem
// -- Structure --
header
  border-bottom: 2px solid var(--tertiary)
  .head-content
    text-align: center
    border-bottom: 1px solid var(--grey)
    a
      color: var(--foreground)
.hero
  position: relative
  grid-column: 1 / span 5
  grid-area: he
  border-bottom: 1px solid var(--grey)
  p
    width: 100%
  h1
    width: 100%
    padding: .45rem 0
    line-height: 1.15
    // padding: .1rem .45rem
    margin-left: -.45rem
    span
      // background: var(--background)
      // display: inline
      // padding: .1rem 0
      // box-decoration-break: clone
      // --webkit-box-decoration-break: clone
      //
      // border-radius: .3rem
ul
  list-style: none
  margin-bottom: 1rem
  &.title-list
    font-family: "Crimson Pro", serif
    font-weight: 200
    line-height: 1.2
    font-size: 1.4rem
    li
      margin-bottom: 0.5rem
nav
  padding: 2rem 0
  font-family: sans-serif
  width: 100%
  color: var(--tertiary)
  display: flex
  justify-content: space-between
  &.nav a
    color: var(--tertiary)
  ul
    display: flex
    flex-direction: row
    flex-wrap: wrap
    justify-content: space-between
    width: 90%
    li
      width: calc(50% - 2.3rem)
      margin-right: 2rem
      margin-bottom: 2rem

hr
  border: 2px solid var(--highlight)
  width: 65%
  margin: .5rem auto

a.block-link
  display: block

.linked-block
  display: grid
  grid-template-columns: repeat(10, 1fr)
  grid-gap: var(--gap)
  align-items: center
  width: 100%
  p:first-of-type
  p:nth-of-type(2)
    margin: 0
    grid-column: 2 / span 2
    small strong
      color: var(--tertiary)
  h4, h3
    color: var(--foreground)
    grid-column: 4 / span 7
    margin: 0


//-- Responsive Restructuring --
@media (min-width: 1000px)

  body.main
    max-width: 1400px
    margin: 0 auto

  main
    grid-template-columns: 2rem repeat(5, 1fr ) 1rem
    grid-template-areas:  ". ud ud ud ud ud ." ". he he he he sk ." ". he he he he pc ." ". wh wh wh wh wh ." "nl nl nl nl nl nl nl" ". dw dw dw dw dw ." ". vd vd vd vd vd ." ". pd pd pd pd pd ." "bk bk bk bk bk bk ." ". ct ct ct ct ct ." ". ft ft ft ft ft ."

  .f-r
    float: right
    margin-left: 3rem
  .f-l
    float: left
    margin-right: 3rem

  .grid
    grid-template-columns: repeat(5, 1fr)

    .grid-item
      border-right: 1px solid var(--grey)
      margin-right: -.5rem
      padding-right: 1.5rem
      &:nth-of-type(1n + 4)
        display: inline-block
      &:first-of-type
        padding-left: 0
      &:nth-of-type(5n + 5)
        border-right: none
      &:nth-of-type(5n + 6)
        padding-left: 0
      & ~ .grid-item:last-of-type
        padding-right: 0
        margin-right: 0
        border-right: none
  .linked-block
    display: block
  header
    .head-content
      grid-template-areas: unset
      grid-template-columns: repeat(7, 1fr)
      flex-direction: row
      justify-items: center
      text-align: center
      align-items: center
      border-bottom: 1px solid var(--grey)
      p:nth-of-type(1n)
        grid-area: unset
      h4
        grid-area: unset
    nav
      justify-content: center

      ul
        width: auto
        justify-content: center
        li
          width: auto
  .container
    grid-column: 2 / span 5
  .callout, blockquote
    grid-column: 1 / span 7
    padding: 2rem
  blockquote
    grid-column: 2 / span 2
    & + p
      grid-column: 4 / span 3
  .row
    .row-head
      flex-direction: row
      p
        width: auto
        display: inline-block
  .module
  .hero
    grid-column: 2/6
    padding-right: 1.5rem
    margin-right: -.5rem
    border-right: 1px solid var(--grey)
    .module
      width: 100%
    figure
      width: calc(75% - 2rem)
  .skills
    padding-left: 1rem
  .work-history
    .grid
      grid-template-columns: repeat(4, 1fr)
      img:not(.logo)
        display: inline-block
        width: 40%
        max-width: 250px
        float: left
        margin-right: 1rem
  .newsletter
    .module
      display: grid
      grid-template-columns: 1fr 9fr 10fr
      gap: var(--gap)
      align-items: center
  .design-work
    .module
      img
        float: none
        width: 80%
  .video
    grid-area: vd
    .grid
      grid-template-areas: "v2 fv fv v4" "v3 fv fv v5"

  .video
    .grid
      grid-template-columns: repeat(5, 1fr)
      grid-template-areas: "v2 fv fv fv v4" "v3 fv fv fv v5"

  .podcast
    .grid
      display: grid
      grid-template-columns: 1fr 1fr

  .books
    .row
      .row-head
        margin-left: 3rem
      article
        display: grid
        grid-template-columns: 1rem repeat(5, 1fr)
        gap: 1.5rem

      .module.callout
        padding: 0
        grid-column: span 3
        & ~ .module
          grid-column: 4 / span 3
        .book-content
          padding: 3rem
      .grid
        grid-template-columns: repeat(3, 1fr)
  .block-link
    display: inline-block
  nav
    align-items: baseline
    ul
      flex-direction: row
      margin-left: 1rem<|MERGE_RESOLUTION|>--- conflicted
+++ resolved
@@ -139,11 +139,6 @@
 
 .video
   grid-area: vd
-<<<<<<< HEAD
-  .grid
-    width: 100%
-    grid-template-areas: "fv fv" "v2 v3" "v4 v5"
-=======
   h6
     display: block
     margin: 1rem 0
@@ -159,7 +154,6 @@
     grid-template-areas: "fv fv" "v2 v3" "v4 v5"
     img
       width: 100%
->>>>>>> 736dedad
     .featured-video
       grid-area: fv
     .v2
